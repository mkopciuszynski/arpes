--- conflicted
+++ resolved
@@ -11,7 +11,7 @@
 import xarray as xr
 from numpy.typing import ArrayLike, NDArray
 
-from arpes.constants import K_INV_ANGSTROM
+import arpes.constants
 
 __all__ = (
     "calculate_kp_kz_bounds",
@@ -91,38 +91,31 @@
     we may substitute cos^2(zeta) for 1 - sin^2(zeta)
     which is 1 - (vrchi_x **2 + vrchi_y ** 2) above.
     """
-    k_par = K_INV_ANGSTROM * np.sqrt(kinetic_energy)
-    k_perp = K_INV_ANGSTROM * np.sqrt(kinetic_energy * (1 - v_par_sq) + inner_potential)
+    k_par = arpes.constants.K_INV_ANGSTROM * np.sqrt(kinetic_energy)
+    k_perp = arpes.constants.K_INV_ANGSTROM * np.sqrt(
+        kinetic_energy * (1 - v_par_sq) + inner_potential
+    )
+
     return k_par * vrchi_x, k_par * vrchi_y, k_perp * vrchi_z
 
 
 def euler_to_kx(
-<<<<<<< HEAD
-    kinetic_energy: float,
-    phi: float,
-=======
     kinetic_energy: NDArray,
     phi: NDArray[np.float_],
->>>>>>> 8142878f
     beta: float,
     theta: float = 0,
     slit_is_vertical: bool = False,
 ) -> ArrayLike:
     """Calculates kx from the phi/beta Euler angles given the experimental geometry."""
     if slit_is_vertical:
-        return K_INV_ANGSTROM * np.sqrt(kinetic_energy) * np.sin(beta) * np.cos(phi)
-    else:
-        return K_INV_ANGSTROM * np.sqrt(kinetic_energy) * np.sin(phi + theta)
+        return arpes.constants.K_INV_ANGSTROM * np.sqrt(kinetic_energy) * np.sin(beta) * np.cos(phi)
+    else:
+        return arpes.constants.K_INV_ANGSTROM * np.sqrt(kinetic_energy) * np.sin(phi + theta)
 
 
 def euler_to_ky(
-<<<<<<< HEAD
-    kinetic_energy: float,
-    phi: float,
-=======
     kinetic_energy: NDArray[np.float_],
     phi: NDArray[np.float_],
->>>>>>> 8142878f
     beta: float,
     theta: float = 0,
     slit_is_vertical: bool = False,
@@ -130,38 +123,46 @@
     """Calculates ky from the phi/beta Euler angles given the experimental geometry."""
     if slit_is_vertical:
         return (
-            K_INV_ANGSTROM
+            arpes.constants.K_INV_ANGSTROM
             * np.sqrt(kinetic_energy)
             * (np.cos(theta) * np.sin(phi) + np.cos(beta) * np.cos(phi) * np.sin(theta))
         )
     else:
-        return K_INV_ANGSTROM * np.sqrt(kinetic_energy) * (np.cos(phi + theta) * np.sin(beta),)
+        return (
+            arpes.constants.K_INV_ANGSTROM
+            * np.sqrt(kinetic_energy)
+            * (np.cos(phi + theta) * np.sin(beta),)
+        )
 
 
 def euler_to_kz(
-    kinetic_energy: float,
-    phi: float,
+    kinetic_energy: ArrayLike,
+    phi: ArrayLike,
     beta: float,
     theta: float = 0,
     inner_potential: float = 10,
     slit_is_vertical: bool = False,
-) -> float:
+) -> ArrayLike:
     """Calculates kz from the phi/beta Euler angles given the experimental geometry."""
     if slit_is_vertical:
         beta_term = -np.sin(theta) * np.sin(phi) + np.cos(theta) * np.cos(beta) * np.cos(phi)
+
     else:
         beta_term = np.cos(phi + theta) * np.cos(beta)
-    return K_INV_ANGSTROM * np.sqrt(kinetic_energy * beta_term**2 + inner_potential)
+
+    return arpes.constants.K_INV_ANGSTROM * np.sqrt(
+        kinetic_energy * beta_term**2 + inner_potential
+    )
 
 
 def spherical_to_kx(kinetic_energy: float, theta: float, phi: float) -> float:
     """Calculates kx from the sample spherical (emission, not measurement) coordinates."""
-    return K_INV_ANGSTROM * np.sqrt(kinetic_energy) * np.sin(theta) * np.cos(phi)
+    return arpes.constants.K_INV_ANGSTROM * np.sqrt(kinetic_energy) * np.sin(theta) * np.cos(phi)
 
 
 def spherical_to_ky(kinetic_energy: float, theta: float, phi: float) -> float:
     """Calculates ky from the sample spherical (emission, not measurement) coordinates."""
-    return K_INV_ANGSTROM * np.sqrt(kinetic_energy) * np.sin(theta) * np.sin(phi)
+    return arpes.constants.K_INV_ANGSTROM * np.sqrt(kinetic_energy) * np.sin(theta) * np.sin(phi)
 
 
 def spherical_to_kz(kinetic_energy: float, theta: float, phi: float, inner_V: float) -> float:
@@ -178,7 +179,7 @@
     Returns:
         The out of plane momentum, kz.
     """
-    return K_INV_ANGSTROM * np.sqrt(kinetic_energy * np.cos(theta) ** 2 + inner_V)
+    return arpes.constants.K_INV_ANGSTROM * np.sqrt(kinetic_energy * np.cos(theta) ** 2 + inner_V)
 
 
 def calculate_kp_kz_bounds(arr: xr.DataArray) -> tuple[tuple[float, float], tuple[float, float]]:
@@ -187,18 +188,15 @@
     .. Note::  the algorithm is **NOT** correct because it uses the sample work function.
     """
     phi_offset = arr.S.phi_offset
-    phi_min: float = np.min(arr.coords["phi"].values) - phi_offset
-    phi_max: float = np.max(arr.coords["phi"].values) - phi_offset
+    phi_min = np.min(arr.coords["phi"].values) - phi_offset
+    phi_max = np.max(arr.coords["phi"].values) - phi_offset
+
     binding_energy_min, binding_energy_max = np.min(arr.coords["eV"].values), np.max(
         arr.coords["eV"].values
     )
     hv_min, hv_max = np.min(arr.coords["hv"].values), np.max(arr.coords["hv"].values)
-<<<<<<< HEAD
-    wf = arr.S.work_function
-=======
 
     wf = arr.S.analyzer_work_function  # <= **FIX ME!!**
->>>>>>> 8142878f
     kx_min = min(
         spherical_to_kx(hv_max - binding_energy_max - wf, phi_min, 0.0),
         spherical_to_kx(hv_min - binding_energy_max - wf, phi_min, 0.0),
@@ -219,24 +217,17 @@
 
 
 def calculate_kp_bounds(arr: xr.DataArray) -> tuple[float, float]:
-<<<<<<< HEAD
-    """Calculates kp bounds for a single ARPES cut."""
-    phi_coords: NDArray[np.float_] = arr.coords["phi"].values - arr.S.phi_offset
-=======
     """Calculates kp bounds for a single ARPES cut.
 
     .. Note:: the algorithm is not correct, because it uses sample workfunction.
     """
     phi_coords = arr.coords["phi"].values - arr.S.phi_offset
->>>>>>> 8142878f
     beta = float(arr.coords["beta"]) - arr.S.beta_offset
+
     phi_low, phi_high = np.min(phi_coords), np.max(phi_coords)
     phi_mid = (phi_high + phi_low) / 2
+
     sampled_phi_values = np.array([phi_low, phi_mid, phi_high])
-<<<<<<< HEAD
-    kinetic_energy = max(arr.coords["eV"].values.max(), arr.S.hv - arr.S.work_function)
-    kps = K_INV_ANGSTROM * np.sqrt(kinetic_energy) * np.sin(sampled_phi_values) * np.cos(beta)
-=======
 
     if arr.S.energy_notation == "Binding":
         kinetic_energy = max(
@@ -261,7 +252,6 @@
         * np.cos(beta)
     )
 
->>>>>>> 8142878f
     return round(np.min(kps), 2), round(np.max(kps), 2)
 
 
@@ -280,17 +270,17 @@
 
     .. Note:: the algorithm is not correct, because it uses sample workfunction.
     """
-    phi_coords: xr.DataArray
-    beta_coords: xr.DataArray
     phi_coords, beta_coords = (
         arr.coords["phi"] - arr.S.phi_offset,
         arr.coords["beta"] - arr.S.beta_offset,
     )
+
     # Sample hopefully representatively along the edges
     phi_low, phi_high = np.min(phi_coords), np.max(phi_coords)
     beta_low, beta_high = np.min(beta_coords), np.max(beta_coords)
     phi_mid = (phi_high + phi_low) / 2
     beta_mid = (beta_high + beta_low) / 2
+
     sampled_phi_values = np.array(
         [phi_high, phi_high, phi_mid, phi_low, phi_low, phi_low, phi_mid, phi_high, phi_high]
     )
@@ -307,10 +297,6 @@
             beta_mid,
         ]
     )
-<<<<<<< HEAD
-    max_kinetic_energy: float = max(arr.coords["eV"].values.max(), arr.S.hv - arr.S.work_function)
-    kxs = K_INV_ANGSTROM * np.sqrt(max_kinetic_energy) * np.sin(sampled_phi_values)
-=======
     if arr.S.energy_notation == "Biding":
         kinetic_energy = max(
             arr.coords["eV"].values.max(),
@@ -327,10 +313,9 @@
             arr.S.hv - arr.S.analyzer_work_function,  # <== **CHECK ME!!**
         )
     kxs = arpes.constants.K_INV_ANGSTROM * np.sqrt(kinetic_energy) * np.sin(sampled_phi_values)
->>>>>>> 8142878f
     kys = (
-        K_INV_ANGSTROM
-        * np.sqrt(max_kinetic_energy)
+        arpes.constants.K_INV_ANGSTROM
+        * np.sqrt(kinetic_energy)
         * np.cos(sampled_phi_values)
         * np.sin(sampled_beta_values)
     )
