--- conflicted
+++ resolved
@@ -56,7 +56,7 @@
 def grid_interpolator_from_dataarray(
     arr: xr.DataArray,
     fill_value: float = 0.0,
-    method: Literal["linear", "nearest", "slinear", "cubic", "quintic", "pchip"] = "linear",
+    method: Literal["linear" | "nearest" | "slinear" | "cubic" | "quintic" | "pchip"] = "linear",
     *,
     bounds_error: bool = False,
     trace: Callable = None,  # noqa: RUF013
@@ -98,10 +98,9 @@
     interpolation_points=None,
     axis_name=None,
     resolution=None,
+    shift_gamma=True,
     n_points: int | None = None,
-    *,
-    shift_gamma: bool = True,
-    extend_to_edge: bool = False,
+    extend_to_edge=False,
     **kwargs,
 ):
     """Gets a cut along a path specified by waypoints in an array.
@@ -393,11 +392,7 @@
         allow_chunks (bool, optional): [description]. Defaults to False.
         trace (Callable, optional): Controls whether to use execution tracing. Defaults to None.
           Pass `True` to enable.
-<<<<<<< HEAD
-        **kwargs(NDArray): Treat as coord  (ex. kp=np.linspace(-.3, .3, 200))
-=======
         **kwargs:
->>>>>>> b2461344
 
     Raises:
         NotImplementedError: [description]
@@ -561,7 +556,7 @@
         target_coordinates:(dict[str, NDArray[np.float_] | xr.DataArray])
         coordinate_transform(dict[str, list[str] | Callable]):
         as_dataset(bool): if True, return the data as the dataSet
-        trace(Callable): if True, trace info is displayed.
+        trace(Callable):
 
     Returns:
 
