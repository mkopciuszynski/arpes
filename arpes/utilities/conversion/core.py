--- conflicted
+++ resolved
@@ -34,15 +34,10 @@
 from arpes.trace import traceable
 from arpes.utilities import normalize_to_spectrum
 from arpes.utilities.conversion.grids import (
-<<<<<<< HEAD
-    determine_axis_type, determine_momentum_axes_from_measurement_axes,
-    is_dimension_unconvertible)
-=======
     determine_axis_type,
     determine_momentum_axes_from_measurement_axes,
     is_dimension_convertible_to_mementum,
 )
->>>>>>> 65f87d9f
 
 from .fast_interp import Interpolator
 from .kx_ky_conversion import ConvertKp, ConvertKxKy
@@ -520,7 +515,7 @@
 def convert_coordinates(
     arr: xr.DataArray,
     target_coordinates: dict[str, NDArray[np.float_] | xr.DataArray],
-    coordinate_transform: dict[str, list[str] | Callable],
+    coordinate_transform,
     as_dataset: bool = False,
     trace: Callable = None,
 ) -> xr.DataArray | xr.Dataset:
