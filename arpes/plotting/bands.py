--- conflicted
+++ resolved
@@ -5,12 +5,8 @@
 
 import matplotlib.pyplot as plt
 
-<<<<<<< HEAD
+from matplotlib.axes import Axes
 from ..provenance import save_plot_provenance
-=======
-from matplotlib.axes import Axes
-from arpes.provenance import save_plot_provenance
->>>>>>> 4d848cf0
 
 from .utils import label_for_colorbar, path_for_plot
 
