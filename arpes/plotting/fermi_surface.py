--- conflicted
+++ resolved
@@ -1,5 +1,6 @@
 """Simple plotting routes related constant energy slices and Fermi surfaces."""
 from pathlib import Path
+from typing import TYPE_CHECKING
 
 import matplotlib.patches
 import matplotlib.path
@@ -7,12 +8,14 @@
 import numpy as np
 import xarray as xr
 from matplotlib.axes import Axes
-from matplotlib.figure import Figure
 
-from arpes._typing import DataType, RGBAColorType
+from arpes._typing import DataType
 from arpes.plotting.utils import path_for_holoviews, path_for_plot
 from arpes.provenance import save_plot_provenance
 from arpes.utilities import normalize_to_spectrum
+
+if TYPE_CHECKING:
+    from matplotlib.figure import Figure
 
 __all__ = (
     "fermi_surface_slices",
@@ -25,11 +28,7 @@
     arr: xr.DataArray,
     n_slices: int = 9,
     ev_per_slice: float = 0.02,
-<<<<<<< HEAD
-    bin: float = 0.01,
-=======
     bin: flot = 0.01,
->>>>>>> f1225adc
     out: str | Path = "",
     **kwargs,
 ):
@@ -57,7 +56,8 @@
         filename = path_for_plot(out)
         renderer.save(layout, path_for_holoviews(filename))
         return filename
-    return layout
+    else:
+        return layout
 
 
 @save_plot_provenance
@@ -65,18 +65,18 @@
     data: DataType,
     magnified_points,
     mag=10,
-    radius: float = 0.05,
-    cmap: str = "viridis",
-    color: RGBAColorType | None = None,
-    edgecolor: RGBAColorType = "red",
+    radius=0.05,
+    cmap="viridis",
+    color=None,
+    edgecolor="red",
     out: str | Path = "",
     ax: Axes | None = None,
     **kwargs,
-) -> Path | tuple[Figure | None, Axes]:
+):
     """Plots a Fermi surface with inset points magnified in an inset."""
     data_arr = normalize_to_spectrum(data)
 
-    fig: Figure | None = None
+    fig: Figure
     if ax is None:
         fig, ax = plt.subplots(figsize=kwargs.pop("figsize", (7, 5)))
 
