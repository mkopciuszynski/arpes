--- conflicted
+++ resolved
@@ -1644,11 +1644,7 @@
         self.handles = []
         self.lines = []  # saved args and kwargs for plotting, does not verify coincidence
 
-<<<<<<< HEAD
-    def add_line(self, *args, **kwargs: Incomplete):
-=======
     def add_line(self, *args: Incomplete, **kwargs: Incomplete) -> None:
->>>>>>> 62233af6
         """Adds an additional line into the collection to be drawn."""
         assert not self.has_drawn
         self.lines.append(
