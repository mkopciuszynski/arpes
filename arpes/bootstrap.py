--- conflicted
+++ resolved
@@ -48,11 +48,7 @@
 
 @update_provenance("Estimate prior")
 def estimate_prior_adjustment(data: DataType, region: dict[str, Any] | str | None = None) -> float:
-<<<<<<< HEAD
-    r"""Estimates distribution parameters for pixel intensity histograms in a spectrum.
-=======
     r"""Estimates distribution generating the intensity histogram of pixels in a spectrum.
->>>>>>> 11eb4ac2
 
     In a perfectly linear, single-electron
     single-count detector, this would be a poisson distribution with
@@ -87,15 +83,10 @@
 
 @update_provenance("Resample cycle dimension")
 @lift_dataarray_to_generic
-<<<<<<< HEAD
-def resample_cycle(data: xr.DataArray) -> xr.DataArray:
-    """Conduct non-parametric bootstrap with cycle coordinates for statistically independent observations.
-=======
 def resample_cycle(data: xr.DataArray, **kwargs) -> xr.DataArray:
     """Perform a non-parametric bootstrap.
 
     Cycle coordinate for statistically independent observations is used.
->>>>>>> 11eb4ac2
 
     Args:
         data: The input data.
@@ -117,7 +108,7 @@
 
 @update_provenance("Resample with prior adjustment")
 @lift_dataarray_to_generic
-def resample(data: xr.DataArray, prior_adjustment=1):
+def resample(data: xr.DataArray, prior_adjustment=1, **kwargs):
     resampled = xr.DataArray(
         np.random.poisson(lam=data.values * prior_adjustment, size=data.values.shape),
         coords=data.coords,
