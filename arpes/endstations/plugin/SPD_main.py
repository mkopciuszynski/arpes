"""Implements loading the itx and sp2 text file format for SPECS prodigy."""  # noqa: N999
from __future__ import annotations

from pathlib import Path
from typing import TYPE_CHECKING, ClassVar

import numpy as np
import xarray as xr

from arpes.endstations import (
    HemisphericalEndstation,
    SingleFileEndstation,
    add_endstation,
)
from arpes.endstations.prodigy_itx import load_itx, load_sp2

if TYPE_CHECKING:
    from arpes._typing import SPECTROMETER
    from arpes.endstations import SCANDESC

__all__ = [
    "SPDEndstation",
]


class SPDEndstation(HemisphericalEndstation, SingleFileEndstation):
    """Class for PHOIBOS 100 controlled by using prodigy."""

    PRINCIPAL_NAME = "SPD"
    ALIASES: ClassVar[list[str]] = [
        "SPD_phoibos",
    ]
    _TOLERATED_EXTENSIONS: ClassVar[set[str]] = {".itx", ".sp2"}

    RENAME_KEYS: ClassVar[dict[str, str]] = {
        "Excitation Energy": "hv",
        "WorkFunction": "workfunction",
        # Workfunction of ANALYZER (Don't confuse sample_workfunction)
        "WF": "workfunction",
        "Sample": "sample_name",
        "Lens Mode": "lens_mode",
        "lensmode": "lens_mode",
        "Pass Energy": "pass_energy",
        "Pass Energy (Target) [eV]": "pass_energy",
        "DetectorVoltage [V]": "mcp_voltage",
        "Detector Voltage": "mcp_voltage",
        "Spectrum ID": "id",
    }

    MERGE_ATTRS: ClassVar[SPECTROMETER] = {
        "analyzer": "Specs PHOIBOS 100",
        "analyzer_name": "Specs PHOIBOS 100",
        "parallel_deflectors": False,
        "perpendicular_deflectors": False,
        "analyzer_radius": 100,
        "analyzer_type": "hemispherical",
        #
        "alpha": np.pi / 2,
        "chi": 0,
        "theta": 0,
        "psi": 0,
    }

    def postprocess_final(
        self,
        data: xr.Dataset,
        scan_desc: SCANDESC | None = None,
    ) -> xr.Dataset:
        """Perform final data normalization.

        Args:
            data(xr.Dataset): _description_
            scan_desc(dict:[str, str]| None): _description_, by default None

        Returns:
            xr.Dataset: pyARPES compatible.
        """
        if scan_desc is None:
            scan_desc = {}
        defaults = {
            "x": np.nan,
            "y": np.nan,
            "z": np.nan,
            "theta": 0,
            "beta": 0,
            "chi": 0,
            "alpha": np.pi / 2,
            "hv": np.nan,
            "energy_notation": "Kinetic",
        }
        for k, v in defaults.items():
            data.attrs[k] = data.attrs.get(k, v)
            for s in data.S.spectra:
                s.attrs[k] = s.attrs.get(k, v)
        return super().postprocess_final(data, scan_desc)

    def load_single_frame(
        self,
        frame_path: str = "",
<<<<<<< HEAD
        scan_desc: dict[str, str] | None = None,
=======
        scan_desc: SCANDESC | None = None,
>>>>>>> 825d3bee
        **kwargs: str | float,
    ) -> xr.Dataset:
        """Load a single frame from an PHOIBOS 100 spectrometer with Prodigy.

        Args:
            frame_path(str): _description_, by default ""
            scan_desc(dict[str, str] | None): _description_, by default None
            kwargs(str | int | float): Pass to load_itx

        Returns:
            xr.Datast: pyARPES is not compatible at this stage.  (postprocess_final is needed.)
        """
        if scan_desc is None:
            scan_desc = {}
        file = Path(frame_path)
        if file.suffix == ".itx":
            data = load_itx(frame_path, **kwargs)
            if not isinstance(data, list):
                return xr.Dataset({"spectrum": data}, attrs=data.attrs)
            if not is_dim_coords_same_all(data):
                msg = "Dimension (coordinate) mismatch"
                raise RuntimeError(msg)
            return xr.Dataset(
                {"ID_" + str(an_array.attrs["id"]).zfill(3): an_array for an_array in data},
            )
        if file.suffix == ".sp2":
            data = load_sp2(frame_path, **kwargs)
            return xr.Dataset({"spectrum": data}, attrs=data.attrs)
        msg = "Data file must be ended with .itx or .sp2"
        raise RuntimeError(msg)


def is_dim_coords_same(a: xr.DataArray, b: xr.DataArray) -> bool:
    """Returns true if the coords used in dims are same in two DataArray."""
    assert isinstance(a, xr.DataArray)
    assert isinstance(b, xr.DataArray)
    try:
        return all(np.array_equal(a.coords[dim], b.coords[dim]) for dim in a.dims)
    except KeyError:
        return False


def is_dim_coords_same_all(list_of_dataarrays: list[xr.DataArray]) -> bool:
    for i in range(len(list_of_dataarrays)):
        if not is_dim_coords_same(list_of_dataarrays[i - 1], list_of_dataarrays[i]):
            return False
    return True


add_endstation(SPDEndstation)<|MERGE_RESOLUTION|>--- conflicted
+++ resolved
@@ -97,11 +97,7 @@
     def load_single_frame(
         self,
         frame_path: str = "",
-<<<<<<< HEAD
-        scan_desc: dict[str, str] | None = None,
-=======
         scan_desc: SCANDESC | None = None,
->>>>>>> 825d3bee
         **kwargs: str | float,
     ) -> xr.Dataset:
         """Load a single frame from an PHOIBOS 100 spectrometer with Prodigy.
