"""Implements data loading for the Lanzara group Spin-ToF."""
# pylint: disable=no-member

import copy
import itertools
import os.path
import warnings
<<<<<<< HEAD
=======
from pathlib import Path
>>>>>>> 825d3bee
from typing import ClassVar

import h5py
import numpy as np
import xarray as xr
from astropy.io import fits

import arpes.config
from arpes.endstations import EndstationBase, find_clean_coords
from arpes.provenance import provenance_from_file
from arpes.utilities import rename_keys

__all__ = ("SpinToFEndstation",)


class SpinToFEndstation(EndstationBase):
    """Implements data loading for the Lanzara group Spin-ToF."""

    PRINCIPAL_NAME = "ALG-SToF"
    ALIASES: ClassVar[list[str]] = ["ALG-SToF", "SToF", "Spin-ToF", "ALG-SpinToF"]
    SKIP_ATTR_FRAGMENTS: ClassVar[set[str]] = {
        "MMX",
        "TRVAL",
        "TRDELT",
        "COMMENT",
        "OFFSET",
        "SMOTOR",
        "TUNIT",
        "PMOTOR",
        "TDESC",
        "NAXIS",
        "TTYPE",
        "TFORM",
        "XTENSION",
        "BITPIX",
        "TDELT",
        "TRPIX",
    }

    COLUMN_RENAMINGS: ClassVar[dict[str, str]] = {
        "TempA": "temperature_cryo",
        "TempB": "temperature_sample",
        "Current": "photocurrent",
        "ALS_Beam_mA": "beam_current",
        "Energy_Spectra": "spectrum",
        "targetPlus": "t_up",
        "targetMinus": "t_down",
        "wave": "spectrum",  # this should not occur simultaneously with 'Energy_Spectra'
        "Time_Target_Up": "t_up",
        "Time_Target_Down": "t_down",
        "Energy_Target_Up": "up",
        "Energy_Target_Down": "down",
        "Photocurrent_Up": "photocurrent_up",
        "Photocurrent_Down": "photocurrent_down",
        "Phi": "phi",
    }

    RENAME_KEYS: ClassVar[dict[str, str]] = {
        "LMOTOR0": "x",
        "LMOTOR1": "y",
        "LMOTOR2": "z",
        "LMOTOR3": "theta",
        "LMOTOR4": "beta",
        "LMOTOR5": "chi",
        "LMOTOR6": "delay",
        "Phi": "phi",
    }

    def load_SToF_hdf5(self, scan_desc: dict | None = None, **kwargs) -> xr.Dataset:
        """Imports a FITS file that contains ToF spectra.

        Args:
            scan_desc: Dictionary with extra information to attach to the xr.Dataset, must contain
            the location of the file

        Returns:
            The loaded data.
        """
        scan_desc = copy.deepcopy(scan_desc)

        data_loc = scan_desc.get("path", scan_desc.get("file"))
        data_loc = (
            data_loc if data_loc.startswith("/") else os.path.join(arpes.config.DATA_PATH, data_loc)
        )

        f = h5py.File(data_loc, "r")

        dataset_contents = {}
        raw_data = f["/PRIMARY/DATA"][:]
        raw_data = raw_data[:, ::-1]  # Reverse the timing axis
        dataset_contents["raw"] = xr.DataArray(
            raw_data,
            coords={"x_pixels": np.linspace(0, 511, 512), "t_pixels": np.linspace(0, 511, 512)},
            dims=("x_pixels", "t_pixels"),
            attrs=f["/PRIMARY"].attrs.items(),
        )

        provenance_from_file(
            dataset_contents["raw"],
            data_loc,
            {
                "what": "Loaded Anton and Ping DLD dataset from HDF5.",
                "by": "load_DLD",
            },
        )

        return xr.Dataset(dataset_contents, attrs=scan_desc)

    def load_SToF_fits(self, scan_desc: dict | None = None, **kwargs):
        """Loads FITS convention SToF data.

        The data acquisition software is rather old, so this has to handle data formats
        from early versions of the E. Rotenberg software. Some similarities exist with the
        main chamber loading code.
        """
        scan_desc = dict(copy.deepcopy(scan_desc))

        data_loc = scan_desc.get("path", scan_desc.get("file"))
        if not Path(data_loc).exists():
            data_loc = os.path.join(arpes.config.DATA_PATH, data_loc)

        hdulist = fits.open(data_loc)

        hdulist[0].verify("fix+warn")
        header_hdu, hdu = hdulist[0], hdulist[1]

        scan_desc.update(dict(hdu.header))
        scan_desc.update(dict(header_hdu.header))

        drop_attrs = ["COMMENT", "HISTORY", "EXTEND", "SIMPLE", "SCANPAR", "SFKE_0"]
        for dropped_attr in drop_attrs:
            if dropped_attr in scan_desc:
                del scan_desc[dropped_attr]

        coords, dimensions, spectrum_shape = find_clean_coords(hdu, scan_desc)
        dimensions = {
            k: [SpinToFEndstation.RENAME_KEYS.get(n, n) for n in v] for k, v in dimensions.items()
        }
        coords = rename_keys(coords, SpinToFEndstation.RENAME_KEYS)

        columns = hdu.columns

        spin_column_names = {
            "targetMinus",
            "targetPlus",
            "Time_Target_Up",
            "Time_Target_Down",
            "Energy_Target_Up",
            "Energy_Target_Down",
            "Photocurrent_Up",
            "Photocurrent_Down",
        }

        is_spin_resolved = any(cname in columns.names for cname in spin_column_names)
        spin_columns = ["CurrentTempA", "TempB", "ALS_Beam_mA", *list(spin_column_names)]
        straight_columns = ["Current", "TempA", "TempB", "ALS_Beam_mA", "Energy_Spectra", "wave"]
        take_columns = spin_columns if is_spin_resolved else straight_columns

        # We could do our own spectrum conversion too, but that would be more annoying
        # it would slightly improve accuracy though
        spectra_names = [name for name in take_columns if name in columns.names]

        skip_predicates = {
            lambda k: any(s in k for s in self.SKIP_ATTR_FRAGMENTS),
        }

        scan_desc = {
            k: v for k, v in scan_desc.items() if not any(pred(k) for pred in skip_predicates)
        }
        scan_desc = rename_keys(scan_desc, SpinToFEndstation.RENAME_KEYS)

        # TODO: we should try to unify this with the FITS file loader,
        # but there are a few current inconsistencies
        data_vars = {}

        for spectrum_name in spectra_names:
            column_shape = spectrum_shape[spectrum_name]
            data_for_resize = hdu.data.columns[spectrum_name].array

            try:
                # best possible case is that we have identically all of the data
                resized_data = data_for_resize.reshape(column_shape)
            except ValueError:
                # if we stop scans early, the header is already written and so the size of the data
                # will be small along the experimental axes
                rest_column_shape = column_shape[1:]
                n_per_slice = int(np.prod(rest_column_shape))
                total_shape = data_for_resize.shape
                total_n = np.prod(total_shape)

                n_slices = total_n // n_per_slice

                if total_n // n_per_slice != total_n / n_per_slice:
                    # the last slice was in the middle of writing when something hit the fan
                    # we need to infer how much of the data to read, and then repeat the above
                    # we need to cut the data

                    # This can happen when the labview crashes during data collection,
                    # we use column_shape[1] because of the row order that is used in the FITS file
                    data_for_resize = data_for_resize[
                        0 : (total_n // n_per_slice) * column_shape[1]
                    ]
                    warnigs_msg = "Column {} was in the middle of slice when DAQ stopped. "
                    warnigs_msg += "Throwing out incomplete slice..."
                    warnings.warn(
                        warnigs_msg.format(
                            spectrum_name,
                        ),
                        stacklevel=2,
                    )

                column_shape = list(column_shape)
                column_shape[0] = n_slices

                try:
                    resized_data = data_for_resize.reshape(column_shape)
                except Exception:
                    # we should probably zero pad in the case where the slices are not the right
                    # size
                    continue

                altered_dimension = dimensions[spectrum_name][0]
                coords[altered_dimension] = coords[altered_dimension][:n_slices]

            data_vars[spectrum_name] = (
                dimensions[spectrum_name],
                resized_data,
                scan_desc,
            )

        data_vars = rename_keys(data_vars, SpinToFEndstation.COLUMN_RENAMINGS)
        if "beam_current" in data_vars and np.all(data_vars["beam_current"][1] == 0):
            # Wasn't taken at a beamline
            del data_vars["beam_current"]

        hdulist.close()

        relevant_dimensions = {
            k for k in coords if k in set(itertools.chain(*[l[0] for l in data_vars.values()]))
        }
        relevant_coords = {k: v for k, v in coords.items() if k in relevant_dimensions}

        dataset = xr.Dataset(
            data_vars,
            relevant_coords,
            scan_desc,
        )

        for data_arr in dataset.data_vars.values():
            if "time" in data_arr.dims:
                data_arr.data = data_arr.sel(time=slice(None, None, -1)).data

        provenance_from_file(
            dataset,
            data_loc,
            {
                "what": "Loaded Spin-ToF dataset",
                "by": "load_DLD",
            },
        )

        return dataset

    def load(self, scan_desc: dict | None = None, **kwargs):
        """Loads Lanzara group Spin-ToF data."""
        if scan_desc is None:
            warnings.warn(
                "Attempting to make due without user associated scan_desc for the file",
                stacklevel=2,
            )
            msg = "Expected a dictionary of scan_desc with the location of the file"
            raise TypeError(msg)

        data_loc = scan_desc.get("path", scan_desc.get("file"))
        scan_desc = {
            k: v for k, v in scan_desc.items() if not isinstance(v, float) or not np.isnan(v)
        }

        if os.path.splitext(data_loc)[1] == ".fits":
            return self.load_SToF_fits(scan_desc)

        return self.load_SToF_hdf5(scan_desc)<|MERGE_RESOLUTION|>--- conflicted
+++ resolved
@@ -5,10 +5,7 @@
 import itertools
 import os.path
 import warnings
-<<<<<<< HEAD
-=======
 from pathlib import Path
->>>>>>> 825d3bee
 from typing import ClassVar
 
 import h5py
