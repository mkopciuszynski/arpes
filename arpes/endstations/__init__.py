--- conflicted
+++ resolved
@@ -1061,24 +1061,13 @@
     if endstation_name is None:
         warnings.warn("Endstation not provided. Using `fallback` plugin.", stacklevel=2)
         endstation_name = "fallback"
-<<<<<<< HEAD
-
-    logger.debug(f"_ENDSTATION_ALIASES: {_ENDSTATION_ALIASES}")
-
-=======
     logger.debug(f"_ENDSTATION_ALIASES is : {_ENDSTATION_ALIASES}")
->>>>>>> fe42f5c6
     try:
         return endstation_from_alias(endstation_name)
     except KeyError:
         if retry:
-<<<<<<< HEAD
             logger.debug("retry with `arpes.config.load_plugins()`")
             import arpes.config
-=======
-            logger.debug("KeyError occurred")
-            import arpes.config  # pylint: disable=redefined-outer-name
->>>>>>> fe42f5c6
 
             arpes.config.load_plugins()
             return resolve_endstation(retry=False, **kwargs)
@@ -1089,7 +1078,7 @@
 
 @traceable
 def load_scan(
-    scan_desc: dict[str, str | int],
+    scan_desc: dict[str, str],
     *,
     retry: bool = True,
     trace: Trace | None = None,
@@ -1106,7 +1095,6 @@
 
     Args:
         scan_desc: Information identifying the scan, typically a scan number or full path.
-                   At least, two keys, file and location, are required.
         retry: Used to attempt a reload of plugins and subsequent data load attempt.
         trace: Trace instance for debugging, pass True or False (default) to control this parameter
         kwargs: pass to the endstation.load(scan_dec, **kwargs)
