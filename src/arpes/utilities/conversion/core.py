--- conflicted
+++ resolved
@@ -1,5 +1,4 @@
 """Helper functions for coordinate transformations and user/analysis API.
-
 All the functions here assume standard polar angles, as given in the
 `data model documentation <https://arpes.readthedocs.io/spectra>`_.
 
@@ -222,11 +221,7 @@
 
         return interpolated_coordinate_to_raw
 
-<<<<<<< HEAD
-    converted_coordinates: KspaceCoords = {str(d): arr.coords[d].values for d in free_coordinates}
-=======
     converted_coordinates = {d: arr.coords[d].values for d in free_coordinates}
->>>>>>> cef3b956
 
     n_points = n_points or int(sum(segment_lengths) / resolution)
 
