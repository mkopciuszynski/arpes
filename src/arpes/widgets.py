--- conflicted
+++ resolved
@@ -162,11 +162,7 @@
             if self._on_select is not None:
                 self._on_select(self.ind)
         except Exception:
-<<<<<<< HEAD
             logger.exception("Exception occurs.")
-=======
-            logger.exception("Exception occurs")
->>>>>>> 330ac67d
 
     def disconnect(self) -> None:
         self.lasso.disconnect_events()
@@ -732,11 +728,7 @@
 
             set_axes(val_x, val_y)
         except Exception:
-<<<<<<< HEAD
             logger.exception("Exception occurs.")
-=======
-            logger.exception("Exception occurs")
->>>>>>> 330ac67d
 
     context["axis_button"] = Button(ax_widget_1, "Change Decomp Axes")
     context["axis_button"].on_clicked(on_change_axes)
