"""Establishes the PyARPES data model by extending the `xarray` types.

This is another core part of PyARPES. It provides a lot of extensions to
what comes out of the box in xarray. Some of these are useful generics,
generally on the .T extension, others collect and manipulate metadata,
interface with plotting routines, provide functional programming utilities,
etc.

If `f` is an ARPES spectrum, then `f.S` should provide a nice representation of your data
in a Jupyter cell. This is a complement to the text based approach that merely printing `f`
offers. Note, as of PyARPES v3.x.y, the xarray version has been bumped and this representation
is no longer necessary as one is provided upstream.

The main accessors are .S, .G, .X. and .F.

The `.S` accessor:
    The `.S` accessor contains functionality related to spectroscopy. Utilities
    which only make sense in this context should be placed here, while more generic
    tools should be placed elsewhere.

The `.G.` accessor:
    This a general purpose collection of tools which exists to provide conveniences over
    what already exists in the xarray data model. As an example, there are various tools
    for simultaneous iteration of data and coordinates here, as well as for vectorized
    application of functions to data or coordinates.

The `.X` accessor:
    This is an accessor which contains tools related to selecting and subselecting
    data. The two most notable tools here are `.X.first_exceeding` which is very useful
    for initializing curve fits and `.X.max_in_window` which is useful for refining
    these initial parameter choices.

The `.F.` accessor:
    This is an accessor which contains tools related to interpreting curve fitting
    results. In particular there are utilities for vectorized extraction of parameters,
    for plotting several curve fits, or for selecting "worst" or "best" fits according
    to some measure.
"""

from __future__ import annotations

import contextlib
import copy
import itertools
import warnings
from collections import OrderedDict
from logging import DEBUG, INFO, Formatter, StreamHandler, getLogger
from pathlib import Path
from typing import (
    TYPE_CHECKING,
    Any,
    Literal,
    Self,
    TypeAlias,
    TypedDict,
    TypeGuard,
    TypeVar,
    Unpack,
)

import matplotlib.pyplot as plt
import numpy as np
import xarray as xr
from scipy import ndimage as ndi
from xarray.core.coordinates import DataArrayCoordinates, DatasetCoordinates

import arpes
import arpes.constants
import arpes.utilities.math
from arpes.constants import TWO_DIMENSION

from ._typing import MPLPlotKwargs
from .analysis import param_getter, param_stderr_getter, rebin
from .models.band import MultifitBand
from .plotting.dispersion import (
    LabeledFermiSurfaceParam,
    fancy_dispersion,
    hv_reference_scan,
    labeled_fermi_surface,
    reference_scan_fermi_surface,
    scan_var_reference_plot,
)
from .plotting.fermi_edge import fermi_edge_reference
from .plotting.movie import plot_movie
from .plotting.parameter import plot_parameter
from .plotting.spatial import reference_scan_spatial
from .plotting.spin import spin_polarized_spectrum
from .plotting.utils import fancy_labels, remove_colorbars
from .utilities import apply_dataarray
from .utilities.conversion.core import slice_along_path
from .utilities.region import DesignatedRegions, normalize_region
from .utilities.xarray import unwrap_xarray_item

if TYPE_CHECKING:
    from collections.abc import (
        Callable,
        Collection,
        Generator,
        Hashable,
        Iterator,
        Mapping,
        Sequence,
    )

    import lmfit
    from _typeshed import Incomplete
    from matplotlib import animation
    from matplotlib.axes import Axes
    from matplotlib.figure import Figure
    from matplotlib.typing import RGBColorType
    from numpy.typing import DTypeLike, NDArray

    from ._typing import (
        ANGLE,
        HIGH_SYMMETRY_POINTS,
        AnalyzerInfo,
        BeamLineSettings,
        DAQInfo,
        DataType,
        ExperimentInfo,
        LightSourceInfo,
        PColorMeshKwargs,
        SampleInfo,
        ScanInfo,
        XrTypes,
    )
    from .provenance import Provenance

    IncompleteMPL: TypeAlias = Incomplete

__all__ = ["ARPESDataArrayAccessor", "ARPESDatasetAccessor", "ARPESFitToolsAccessor"]

EnergyNotation = Literal["Binding", "Kinetic"]

ANGLE_VARS = ("alpha", "beta", "chi", "psi", "phi", "theta")

DEFAULT_RADII = {
    "kp": 0.02,
    "kz": 0.05,
    "phi": 0.02,
    "beta": 0.02,
    "theta": 0.02,
    "eV": 0.05,
    "delay": 0.2,
    "T": 2,
    "temperature": 2,
}

UNSPESIFIED = 0.1

LOGLEVELS = (DEBUG, INFO)
LOGLEVEL = LOGLEVELS[1]
logger = getLogger(__name__)
fmt = "%(asctime)s %(levelname)s %(name)s :%(message)s"
formatter = Formatter(fmt)
handler = StreamHandler()
handler.setLevel(LOGLEVEL)
logger.setLevel(LOGLEVEL)
handler.setFormatter(formatter)
logger.addHandler(handler)
logger.propagate = False

T = TypeVar("T")


class ARPESAccessorBase:
    """Base class for the xarray extensions in PyARPES."""

    class _SliceAlongPathKwags(TypedDict, total=False):
        axis_name: str
        resolution: float
        n_points: int
        extend_to_edge: bool

    def along(
        self,
        directions: list[Hashable | dict[Hashable, float]],
        **kwargs: Unpack[_SliceAlongPathKwags],
    ) -> xr.Dataset:  # TODO: [RA] xr.DataArray
        """[TODO:summary].

        Args:
            directions (list[Hashable] | dict[Hashable, float]): Direction to slice.
            kwargs: axis_name, resolution, n_points, extend_to_edge_shift_gamma

        Returns:
            xr.Dataset
        """
        assert isinstance(self._obj, xr.DataArray)
        return slice_along_path(self._obj, interpolation_points=directions, **kwargs)

    def find(self, name: str) -> list[str]:
        """Return the property names containing the "name".

        Args:
            name (str): string to find.

        Returns: list[str]
            Property list
        """
        return [n for n in dir(self) if name in n]

    @property
    def sherman_function(self) -> float:
        """Return Sherman function from attributes.

        Returns: float
            Sharman function

        Raises: ValueError
            When no Sherman function related value is found.

        ToDo: Test, Consider if it should be in "S"
        """
        for option in ["sherman", "sherman_function", "SHERMAN"]:
            if option in self._obj.attrs:
                return self._obj.attrs[option]
        msg = "No Sherman function could be found on the data. Is this a spin dataset?"
        raise ValueError(msg)

    @property
    def experimental_conditions(
        self,
    ) -> ExperimentInfo:
        """Return experimental condition: hv, polarization, temperature.

        Use this property in plotting/annotations.py/conditions
        """
        return {
            "hv": self.hv,
            "polarization": self.polarization,
            "temperature": self.temp,
        }

    @property
    def polarization(self) -> float | str | tuple[float, float]:
        """Returns the light polarization information.

        ToDo: Test
        """
        if "epu_pol" in self._obj.attrs:
            # merlin: TODO normalize these
            # check and complete
            try:
                return {
                    0: "p",
                    1: "rc",
                    2: "s",
                }.get(int(self._obj.attrs["epu_pol"]), np.nan)
            except ValueError:
                return self._obj.attrs["epu_pol"]
        if "pol" in self._obj.attrs:
            return self._obj.attrs["pol"]
        return np.nan

    @property
    def is_subtracted(self) -> bool:  # TODO: [RA] xr.DataArray
        """Infers whether a given data is subtracted.

        Returns (bool):
            Return True if the data is subtracted.
        """
        assert isinstance(self._obj, xr.DataArray)
        if self._obj.attrs.get("subtracted"):
            return True

        threshold_is_5_percent = 0.05
        return (((self._obj < 0) * 1).mean() > threshold_is_5_percent).item()

    @property
    def is_spatial(self) -> bool:
        """Infers whether a given scan has real-space dimensions (SPEM or u/nARPES).

        Returns:
            True if the data is explicltly a "ucut" or "spem" or contains "X", "Y", or "Z"
            dimensions. False otherwise.
        """
        assert isinstance(self._obj, xr.DataArray | xr.Dataset)
        if self.spectrum_type in {"ucut", "spem"}:
            return True

        return any(d in {"X", "Y", "Z"} for d in self._obj.dims)

    @property
    def is_kspace(self) -> bool:
        """Infers whether the scan is k-space converted or not.

        Because of the way this is defined, it will return
        true for XPS spectra, which I suppose is true but trivially.

        Returns:
            True if the data is k-space converted. False otherwise.
        """
        assert isinstance(self._obj, xr.DataArray | xr.Dataset)
        return not any(d in {"phi", "theta", "beta", "angle"} for d in self._obj.dims)

    @property
    def is_slit_vertical(self) -> bool:  # TODO: [RA] Refactoring ?
        """Infers whether the scan is taken on an analyzer with vertical slit.

        Caveat emptor: this assumes that the alpha coordinate is not some intermediate value.

        Returns:
            True if the alpha value is consistent with a vertical slit analyzer. False otherwise.
        """
        angle_tolerance = 1.0
        if self.angle_unit.startswith("Deg") or self.angle_unit.startswith("deg"):
            return float(np.abs(self.lookup_offset_coord("alpha") - 90.0)) < angle_tolerance
        return float(np.abs(self.lookup_offset_coord("alpha") - np.pi / 2)) < float(
            np.deg2rad(
                angle_tolerance,
            ),
        )

    @property
    def endstation(self) -> str:
        """Alias for the location attribute used to load the data.

        Returns:
            The name of loader/location which was used to load data.
        """
        return str(self._obj.attrs["location"])

    def with_values(
        self,
        new_values: NDArray[np.float_],
    ) -> xr.DataArray:  # TODO: [RA] xr.DataArray
        """Copy with new array values.

        Easy way of creating a DataArray that has the same shape as the calling object but data
        populated from the array `new_values`.

        Notes: This method is applicable only for xr.DataArray.  (Not xr.Dataset)

        Args:
            new_values: The new values which should be used for the data.

        Returns:
            A copy of the data with new values but identical dimensions, coordinates, and attrs.

        ToDo: Test
        """
        assert isinstance(self._obj, xr.DataArray)
        return xr.DataArray(
            new_values.reshape(self._obj.values.shape),
            coords=self._obj.coords,
            dims=self._obj.dims,
            attrs=self._obj.attrs,
        )

    @property
    def logical_offsets(self) -> dict[str, float | xr.DataArray]:
        """Return logical offsets.

        Returns:
            dict object of long_* + physical_long_* (*: x, y, or z)
        """
        assert isinstance(self._obj, xr.DataArray | xr.Dataset)
        if "long_x" not in self._obj.coords:
            msg = "Logical offsets can currently only be accessed for hierarchical"
            msg += " motor systems like nanoARPES."
            raise ValueError(
                msg,
            )
        return {
            "x": self._obj.coords["long_x"] - self._obj.coords["physical_long_x"],
            "y": self._obj.coords["long_y"] - self._obj.coords["physical_long_y"],
            "z": self._obj.coords["long_z"] - self._obj.coords["physical_long_z"],
        }

    @property
    def hv(self) -> float | xr.DataArray:
        """Return the photon energy.

        Returns: float | xr.DataArray
            Photon energy in eV unit.  (for hv_map type, xr.DataArray is returned.)
        """
        assert isinstance(self._obj, xr.DataArray | xr.Dataset)
        try:
            return float(self._obj.coords["hv"])
        except TypeError:
            return self._obj.coords["hv"]

    @property
    def scan_type(self) -> str | None:
        scan_type = self._obj.attrs.get("daq_type")
        if scan_type:
            return scan_type
        return None

    @property
    def spectrum_type(self) -> Literal["cut", "map", "hv_map", "ucut", "spem", "xps"]:
        assert isinstance(self._obj, xr.DataArray | xr.Dataset)
        if self._obj.attrs.get("spectrum_type"):
            return self._obj.attrs["spectrum_type"]
        dim_types = {
            ("eV",): "xps",
            ("eV", "phi"): "cut",
            # this should check whether the other angular axis perpendicular to scan axis?
            ("eV", "phi", "beta"): "map",
            ("eV", "phi", "theta"): "map",
            ("eV", "hv", "phi"): "hv_map",
            # kspace
            ("eV", "kp"): "cut",
            ("eV", "kx", "ky"): "map",
            ("eV", "kp", "kz"): "hv_map",
        }
        dims: tuple = tuple(sorted(self._obj.dims))
        dim_type = dim_types.get(dims)

        def _dim_type_check(
            dim_type: str | None,
        ) -> TypeGuard[Literal["cut", "map", "hv_map", "ucut", "spem", "xps"]]:
            return dim_type in {"cut", "map", "hv_map", "ucut", "spem", "xps"}

        if _dim_type_check(dim_type):
            return dim_type
        msg = "Dimension type may be incorrect"
        raise TypeError(msg)

    @property
    def is_differentiated(self) -> bool:
        """Return True if the spectrum is differentiated data.

        Returns: bool

        ToDo: Test
        """
        history = self.short_history()
        return "dn_along_axis" in history or "curvature" in history

    def transpose_to_front(self, dim: str) -> XrTypes:
        """Transpose the dimensions (to front).

        Args:
            dim: dimension to front

        Returns: (XrTypes)
            Transposed ARPES data

        ToDo: Test
        """
        dims = list(self._obj.dims)
        assert dim in dims
        dims.remove(dim)
        return self._obj.transpose(*([dim, *dims]))

    def transpose_to_back(self, dim: str) -> XrTypes:
        """Transpose the dimensions (to back).

        Args:
            dim: dimension to back

        Returns: (XrTypes)
            Transposed ARPES data.

        ToDo: Test
        """
        dims = list(self._obj.dims)
        assert dim in dims
        dims.remove(dim)
        return self._obj.transpose(*([*dims, dim]))

    def select_around_data(
        self,
        points: dict[Hashable, xr.DataArray],
        radius: dict[Hashable, float] | float | None = None,  # radius={"phi": 0.005}
        *,
        mode: Literal["sum", "mean"] = "sum",
        **kwargs: Incomplete,
    ) -> xr.DataArray:
        """Performs a binned selection around a point or points.

        Can be used to perform a selection along one axis as a function of another, integrating a
        region in the other dimensions.

        Example:
            As an example, suppose we have a dataset with dimensions ('eV', 'kp', 'T',)
            and we also by fitting determined the Fermi momentum as a function of T, kp_F('T'),
            stored in the dataarray kFs. Then we could select momentum integrated EDCs in a small
            window around the fermi momentum for each temperature by using

            >>> edcs = full_data.S.select_around_data({'kp': kFs}, radius={'kp': 0.04}, fast=True)

            The resulting data will be EDCs for each T, in a region of radius 0.04 inverse angstroms
            around the Fermi momentum.

        Args:
            points: The set of points where the selection should be performed.
            radius: The radius of the selection in each coordinate. If dimensions are omitted, a
                    standard sized selection will be made as a compromise.
            mode: How the reduction should be performed, one of "sum" or "mean". Defaults to "sum"
            kwargs: Can be used to pass radii parameters by keyword with `_r` postfix.

        Returns:
            The binned selection around the desired point or points.
        """
        assert isinstance(
            self._obj,
            xr.DataArray,
        ), "Cannot use select_around on Datasets only DataArrays!"

        assert mode in {"sum", "mean"}, "mode parameter should be either sum or mean."
        assert isinstance(points, dict | xr.Dataset)
        radius = radius or {}
        if isinstance(points, xr.Dataset):
            points = {k: points[k].item() for k in points.data_vars}
        assert isinstance(points, dict)
        radius = self._radius(points, radius, **kwargs)
        logger.debug(f"radius: {radius}")

        assert isinstance(radius, dict)
        logger.debug(f"iter(points.values()): {iter(points.values())}")

        along_dims = next(iter(points.values())).dims
        selected_dims = list(points.keys())

        stride = self._obj.G.stride(generic_dim_names=False)

        new_dim_order = [d for d in self._obj.dims if d not in along_dims] + list(along_dims)

        data_for = self._obj.transpose(*new_dim_order)
        new_data = data_for.sum(selected_dims, keep_attrs=True)
        for coord, value in data_for.G.iterate_axis(along_dims):
            nearest_sel_params = {}
            # -- originally, if safe == True, the following liens starting from hear
            for d, v in radius.items():
                if v < stride[d]:
                    nearest_sel_params[d] = points[d].sel(coord)

            radius = {d: v for d, v in radius.items() if d not in nearest_sel_params}
            # -- to heari, but as name said, should be alwayws safe.

            selection_slices = {
                d: slice(
                    points[d].sel(coord) - radius[d],
                    points[d].sel(coord) + radius[d],
                )
                for d in points
                if d in radius
            }
            selected = value.sel(selection_slices)

            if nearest_sel_params:
                selected = selected.sel(nearest_sel_params, method="nearest")

            for d in nearest_sel_params:
                # need to remove the extra dims from coords
                del selected.coords[d]

            if mode == "sum":
                new_data.loc[coord] = selected.sum(list(radius.keys())).values
            elif mode == "mean":
                new_data.loc[coord] = selected.mean(list(radius.keys())).values

        return new_data

    def select_around(
        self,
        points: dict[Hashable, float] | xr.Dataset,
        radius: dict[Hashable, float] | float,
        *,
        mode: Literal["sum", "mean"] = "sum",
        **kwargs: float,
    ) -> xr.DataArray:
        """Selects and integrates a region around a one dimensional point.

        This method is useful to do a small region integration, especially around
        points on a path of a k-point of interest. See also the companion method
        `select_around_data`.

        If the fast flag is set, we will use the Manhattan norm, i.e. sum over square regions
        rather than ellipsoids, as this is less costly.

        If radii are not set, or provided through kwargs as 'eV_r' or 'phi_r' for instance,
        then we will try to use reasonable default values; buyer beware.

        Args:
            points: The points where the selection should be performed.
            radius: The radius of the selection in each coordinate. If dimensions are omitted, a
                    standard sized selection will be made as a compromise.
            safe: If true, infills radii with default values. Defaults to `True`.
            mode: How the reduction should be performed, one of "sum" or "mean". Defaults to "sum"
            **kwargs: Can be used to pass radii parameters by keyword with `_r` postfix.

        Returns:
            The binned selection around the desired point or points.
        """
        assert isinstance(
            self._obj,
            xr.DataArray,
        ), "Cannot use select_around on Datasets only DataArrays!"

        assert mode in {"sum", "mean"}, "mode parameter should be either sum or mean."
        assert isinstance(points, dict | xr.Dataset)
        if isinstance(points, xr.Dataset):
            points = {k: points[k].item() for k in points.data_vars}
        logger.debug(f"points: {points}")
        assert isinstance(points, dict)
        radius = self._radius(points, radius, **kwargs)
        logger.debug(f"radius: {radius}")
        nearest_sel_params = {}

        # -- originally, if safe == True, the following liens starting from hear
        stride = self._obj.G.stride(generic_dim_names=False)
        for d, v in radius.items():
            if v < stride[d]:
                nearest_sel_params[d] = points[d]

        radius = {d: v for d, v in radius.items() if d not in nearest_sel_params}
        # -- to heari, but as name said, should be alwayws safe.

        selection_slices = {
            d: slice(points[d] - radius[d], points[d] + radius[d]) for d in points if d in radius
        }
        selected = self._obj.sel(selection_slices)

        if nearest_sel_params:
            selected = selected.sel(nearest_sel_params, method="nearest")

        for d in nearest_sel_params:
            # need to remove the extra dims from coords
            del selected.coords[d]

        if mode == "sum":
            return selected.sum(list(radius.keys()))
        return selected.mean(list(radius.keys()))

    @staticmethod
    def _radius(
        points: dict[Hashable, xr.DataArray] | dict[Hashable, float],
        radius: float | dict[Hashable, float],
        **kwargs: float,
    ) -> dict[Hashable, float]:
        """Helper function. Generate radius dict.

        When radius is dict form, nothing has been done, essentially.

        Args:
            points (dict[Hashable, float]): Selection point
            radius (dict[Hashable, float] | float | None): radius
            kwargs (float): [TODO:description]

        Returns: dict[Hashable, float]
            radius for selection.
        """
        if isinstance(radius, float):
            radius = {str(d): radius for d in points}
        else:
            collectted_terms = {f"{k}_r" for k in points}.intersection(set(kwargs.keys()))
            if collectted_terms:
                radius = {
                    d: kwargs.get(f"{d}_r", DEFAULT_RADII.get(str(d), UNSPESIFIED)) for d in points
                }
            elif radius is None:
                radius = {d: DEFAULT_RADII.get(str(d), UNSPESIFIED) for d in points}
        assert isinstance(radius, dict)
        return {d: radius.get(str(d), DEFAULT_RADII.get(str(d), UNSPESIFIED)) for d in points}

    def short_history(self, key: str = "by") -> list:
        """Return the short version of history.

        Args:
            key (str): [TODO:description]
        """
        return [h["record"][key] if isinstance(h, dict) else h for h in self.history]  # type: ignore[literal-required]

    def symmetry_points(
        self,
    ) -> dict[HIGH_SYMMETRY_POINTS, dict[str, float]]:
        """Return the dict object about symmetry point such as G-point in the ARPES data.

        The original version was something complicated, but the coding seemed to be in
        process and the purpose was unclear, so it was streamlined considerably.


        Returns (dict[HIGH_SYMMETRY_POINTS, dict[str, float]]):
            Dict object representing the symmpetry points in the ARPES data.

        Examples:
            example of "symmetry_points": symmetry_points = {"G": {"phi": 0.405}}
        """
        symmetry_points: dict[str, dict[str, float]] = {}
        our_symmetry_points = self._obj.attrs.get("symmetry_points", {})

        symmetry_points.update(our_symmetry_points)

        return symmetry_points

    @property
    def iter_own_symmetry_points(self) -> Iterator[tuple[HIGH_SYMMETRY_POINTS, dict[str, float]]]:
        sym_points = self.symmetry_points()
        yield from sym_points.items()

    @property
    def history(self) -> list[Provenance | None]:
        provenance_recorded = self._obj.attrs.get("provenance", None)

        def unlayer(
            prov: Provenance | None | str,
        ) -> tuple[list[Provenance | None], Provenance | str | None]:
            if prov is None:
                return [], None  # tuple[list[Incomplete] | None]
            if isinstance(prov, str):
                return [prov], None
            first_layer: Provenance = copy.copy(prov)

            rest = first_layer.pop("parents_provenance", None)
            if isinstance(rest, list):
                warnings.warn(
                    "Encountered multiple parents in history extraction, "
                    "throwing away all but the first.",
                    stacklevel=2,
                )
                rest = rest[0] if rest else None

            return [first_layer], rest

        def _unwrap_provenance(prov: Provenance | None) -> list[Provenance | None]:
            if prov is None:
                return []

            first, rest = unlayer(
                prov,
            )

            return first + _unwrap_provenance(rest)

        return _unwrap_provenance(provenance_recorded)

    @property
    def scan_name(self) -> str:
        """Return scan name.

        Returns: (str)
            If "scan" or "file" is set in attrs, return the file name.
            If they are not set, return "id" if "id" is set.
        """
        for option in ["scan", "file"]:
            if option in self._obj.attrs:
                return Path(self._obj.attrs[option]).name

        id_code = self._obj.attrs.get("id")

        return str(id_code) if id_code is not None else "No ID"

    @property
    def label(self) -> str:
        return str(self._obj.attrs.get("description", self.scan_name))

    @contextlib.contextmanager
    def with_rotation_offset(self, offset: float) -> Generator:
        """Temporarily rotates the chi_offset by `offset`.

        Args:
            offset (float): offset value about chi.
        """
        old_chi_offset = self.offsets.get("chi", 0)
        self.apply_offsets({"chi": old_chi_offset + offset})
        yield old_chi_offset + offset
        self.apply_offsets({"chi": old_chi_offset})

    def apply_offsets(self, offsets: dict[ANGLE, float]) -> None:
        assert isinstance(self._obj, xr.Dataset | xr.DataArray)
        for k, v in offsets.items():
            self._obj.attrs[f"{k}_offset"] = v

    @property
    def offsets(self) -> dict[str, float]:
        return {
            str(coord): self.lookup_offset(str(coord))
            for coord in self._obj.coords
            if f"{coord}_offset" in self._obj.attrs
        }

    def lookup_offset_coord(self, name: str) -> xr.DataArray | float:
        return self.lookup_coord(name) - self.lookup_offset(name)

    def lookup_coord(self, name: str) -> xr.DataArray | float:
        if name in self._obj.coords:
            return unwrap_xarray_item(self._obj.coords[name])
        self._obj.coords[name] = np.nan
        return np.nan

    def lookup_offset(self, attr_name: str) -> float:
        symmetry_points = self.symmetry_points()
        assert isinstance(symmetry_points, dict)
        if "G" in symmetry_points:
            gamma_point = symmetry_points["G"]  # {"phi": 0.405}  (cut)
            if attr_name in gamma_point:
                return gamma_point[attr_name]

        offset_name = attr_name + "_offset"
        if offset_name in self._obj.attrs:
            return self._obj.attrs[offset_name]

        return self._obj.attrs.get("data_preparation", {}).get(offset_name, 0)

    @property
    def beta_offset(self) -> float:
        return self.lookup_offset("beta")

    @property
    def psi_offset(self) -> float:
        return self.lookup_offset("psi")

    @property
    def theta_offset(self) -> float:
        return self.lookup_offset("theta")

    @property
    def phi_offset(self) -> float:
        return self.lookup_offset("phi")

    @property
    def chi_offset(self) -> float:
        return self.lookup_offset("chi")

    @property
    def work_function(self) -> float:
        """Provides the work function of the sample, if present in metadata.

        Otherwise, uses something approximate.

        Note:
            This "work_function" should *NOT* be used for k-conversion!
        """
        assert isinstance(self._obj, xr.DataArray | xr.Dataset)
        if "sample_workfunction" in self._obj.attrs:
            return self._obj.attrs["sample_workfunction"]
        return 4.3

    @property
    def analyzer_work_function(self) -> float:
        """Provides the work function of the analyzer, if present in metadata.

        otherwise, use appropriate

        Note:
            Use this value for k-conversion.
        """
        assert isinstance(self._obj, xr.DataArray | xr.Dataset)
        if "workfunction" in self._obj.attrs:
            return self._obj.attrs["workfunction"]
        return 4.401

    @property
    def inner_potential(self) -> float:
        """Provides the inner potential, if present in metadata.

        Otherwise, 10 eV is assumed.
        """
        assert isinstance(self._obj, xr.DataArray | xr.Dataset)
        if "inner_potential" in self._obj.attrs:
            return self._obj.attrs["inner_potential"]
        return 10

    def find_spectrum_energy_edges(
        self,
        *,
        indices: bool = False,
    ) -> NDArray[np.float_]:  # TODO: xr.DataArray
        """Return energy position corresponding to the (1D) spectrum edge.

        Spectrum edge is infection point of the peak.

        Args:
            indices (bool): if True, return the pixel (index) number.

        Returns: NDArray
            Energy position
        """
        assert isinstance(
            self._obj,
            xr.DataArray,
        )  # if self._obj is xr.Dataset, values is  function
        energy_marginal = self._obj.sum([d for d in self._obj.dims if d != "eV"])

        embed_size = 20
        embedded: NDArray[np.float_] = np.ndarray(shape=[embed_size, energy_marginal.sizes["eV"]])
        embedded[:] = energy_marginal.values
        embedded = ndi.gaussian_filter(embedded, embed_size / 3)

        from skimage import feature

        edges = feature.canny(
            embedded,
            sigma=embed_size / 5,
            use_quantiles=True,
            low_threshold=0.1,
        )
        edges = np.where(edges[int(embed_size / 2)] == 1)[0]
        if indices:
            return edges

        delta = self._obj.G.stride(generic_dim_names=False)
        return edges * delta["eV"] + self._obj.coords["eV"].values[0]

    def find_spectrum_angular_edges_full(
        self,
        *,
        indices: bool = False,
        energy_division: float = 0.05,
    ) -> tuple[NDArray[np.float_], NDArray[np.float_], xr.DataArray]:
        # as a first pass, we need to find the bottom of the spectrum, we will use this
        # to select the active region and then to rebin into course steps in energy from 0
        # down to this region
        # we will then find the appropriate edge for each slice, and do a fit to the edge locations
        energy_edge: NDArray[np.float_] = self.find_spectrum_energy_edges()
        low_edge = np.min(energy_edge) + energy_division
        high_edge = np.max(energy_edge) - energy_division

        if high_edge - low_edge < 3 * energy_division:
            # Doesn't look like the automatic inference of the energy edge was valid
            high_edge = self._obj.coords["eV"].max().item()
            low_edge = self._obj.coords["eV"].min().item()

        angular_dim = "pixel" if "pixel" in self._obj.dims else "phi"
        energy_cut = self._obj.sel(eV=slice(low_edge, high_edge)).S.sum_other(["eV", angular_dim])

        n_cuts = int(np.ceil((high_edge - low_edge) / energy_division))
        new_shape = {"eV": n_cuts}
        new_shape[angular_dim] = energy_cut.sizes[angular_dim]
        logger.debug(f"new_shape: {new_shape}")
        rebinned = rebin(energy_cut, shape=new_shape)

        embed_size = 20
        embedded: NDArray[np.float_] = np.empty(
            shape=[embed_size, rebinned.sizes[angular_dim]],
        )
        low_edges = []
        high_edges = []
        for e_cut_index in range(rebinned.sizes["eV"]):
            e_slice = rebinned.isel(eV=e_cut_index)
            embedded[:] = e_slice.values
            embedded = ndi.gaussian_filter(embedded, embed_size / 1.5)  # < = Why 1.5

            from skimage import feature

            edges = feature.canny(
                embedded,
                sigma=4,
                use_quantiles=False,
                low_threshold=0.7,
                high_threshold=1.5,
            )
            edges = np.where(edges[int(embed_size / 2)] == 1)[0]
            low_edges.append(np.min(edges))
            high_edges.append(np.max(edges))

        if indices:
            return np.array(low_edges), np.array(high_edges), rebinned.coords["eV"]

        delta = self._obj.G.stride(generic_dim_names=False)

        return (
            np.array(low_edges) * delta[angular_dim] + rebinned.coords[angular_dim].values[0],
            np.array(high_edges) * delta[angular_dim] + rebinned.coords[angular_dim].values[0],
            rebinned.coords["eV"],
        )

    def zero_spectrometer_edges(
        self,
        cut_margin: int = 0,
        interp_range: float | None = None,
        low: Sequence[float] | NDArray[np.float_] | None = None,
        high: Sequence[float] | NDArray[np.float_] | None = None,
    ) -> xr.DataArray:  # TODO: [RA] xr.DataArray
        assert isinstance(self._obj, xr.DataArray)
        if low is not None:
            assert high is not None
            assert len(low) == len(high) == TWO_DIMENSION

            low_edges = low
            high_edges = high

        (
            low_edges,
            high_edges,
            rebinned_eV_coord,
        ) = self.find_spectrum_angular_edges_full(indices=True)

        angular_dim = "pixel" if "pixel" in self._obj.dims else "phi"
        if not cut_margin:
            if "pixel" in self._obj.dims:
                cut_margin = 50
            else:
                cut_margin = int(0.08 / self._obj.G.stride(generic_dim_names=False)[angular_dim])
        elif isinstance(cut_margin, float):
            assert angular_dim == "phi"
            cut_margin = int(
                cut_margin / self._obj.G.stride(generic_dim_names=False)[angular_dim],
            )

        if interp_range is not None:
            low_edge = xr.DataArray(low_edges, coords={"eV": rebinned_eV_coord}, dims=["eV"])
            high_edge = xr.DataArray(high_edges, coords={"eV": rebinned_eV_coord}, dims=["eV"])
            low_edge = low_edge.sel(eV=interp_range)
            high_edge = high_edge.sel(eV=interp_range)
        other_dims = list(self._obj.dims)
        other_dims.remove("eV")
        other_dims.remove(angular_dim)
        copied = self._obj.copy(deep=True).transpose(*(["eV", angular_dim, *other_dims]))

        low_edges += cut_margin
        high_edges -= cut_margin

        for i, energy in enumerate(copied.coords["eV"].values):
            index = np.searchsorted(rebinned_eV_coord, energy)
            other = index + 1
            if other >= len(rebinned_eV_coord):
                other = len(rebinned_eV_coord) - 1
                index = len(rebinned_eV_coord) - 2

            low_index = int(np.interp(energy, rebinned_eV_coord, low_edges))
            high_index = int(np.interp(energy, rebinned_eV_coord, high_edges))
            copied.values[i, 0:low_index] = 0
            copied.values[i, high_index:-1] = 0

        return copied

    def sum_other(
        self,
        dim_or_dims: list[str],
        *,
        keep_attrs: bool = False,
    ) -> XrTypes:
        assert isinstance(dim_or_dims, list)

        return self._obj.sum(
            [d for d in self._obj.dims if d not in dim_or_dims],
            keep_attrs=keep_attrs,
        )

    def mean_other(
        self,
        dim_or_dims: list[str] | str,
        *,
        keep_attrs: bool = False,
    ) -> XrTypes:
        assert isinstance(dim_or_dims, list)

        return self._obj.mean(
            [d for d in self._obj.dims if d not in dim_or_dims],
            keep_attrs=keep_attrs,
        )

    def find_spectrum_angular_edges(
        self,
        *,
        angle_name: str = "phi",
        indices: bool = False,
    ) -> NDArray[np.float_] | NDArray[np.int_]:  # TODO: [RA] xr.DataArray
        """Return angle position corresponding to the (1D) spectrum edge.

        Args:
            angle_name (str): angle name to find the edge
            indices (bool):  if True, return the index not the angle value.

        Returns: NDArray
            Angle position
        """
        angular_dim = "pixel" if "pixel" in self._obj.dims else angle_name
        assert isinstance(self._obj, xr.DataArray)
        phi_marginal = self._obj.sum(
            [d for d in self._obj.dims if d != angular_dim],
        )

        embed_size = 20
        embedded: NDArray[np.float_] = np.ndarray(
            shape=[embed_size, phi_marginal.sizes[angular_dim]],
        )
        embedded[:] = phi_marginal.values
        embedded = ndi.gaussian_filter(embedded, embed_size / 3)

        # try to avoid dependency conflict with numpy v0.16
        from skimage import feature  # pylint: disable=import-error

        edges = feature.canny(
            embedded,
            sigma=embed_size / 5,
            use_quantiles=True,
            low_threshold=0.2,
        )
        edges = np.where(edges[int(embed_size / 2)] == 1)[0]
        if indices:
            return edges

        delta = self._obj.G.stride(generic_dim_names=False)
        return edges * delta[angular_dim] + self._obj.coords[angular_dim].values[0]

    def wide_angle_selector(self, *, include_margin: bool = True) -> slice:
        edges = self.find_spectrum_angular_edges()
        low_edge, high_edge = np.min(edges), np.max(edges)

        # go and build in a small margin
        if include_margin:
            if "pixels" in self._obj.dims:
                low_edge += 50
                high_edge -= 50
            else:
                low_edge += 0.05
                high_edge -= 0.05

        return slice(low_edge, high_edge)

    def meso_effective_selector(self) -> slice:
        energy_edge = self.find_spectrum_energy_edges()
        return slice(np.max(energy_edge) - 0.3, np.max(energy_edge) - 0.1)

    def region_sel(
        self,
        *regions: Literal["copper_prior", "wide_angular", "narrow_angular"]
        | dict[str, DesignatedRegions],
    ) -> XrTypes:
        def process_region_selector(
            selector: slice | DesignatedRegions,
            dimension_name: str,
        ) -> slice | Callable[..., slice]:
            if isinstance(selector, slice):
                return selector

            options = {
                "eV": (
                    DesignatedRegions.ABOVE_EF,
                    DesignatedRegions.BELOW_EF,
                    DesignatedRegions.EF_NARROW,
                    DesignatedRegions.MESO_EF,
                    DesignatedRegions.MESO_EFFECTIVE_EF,
                    DesignatedRegions.ABOVE_EFFECTIVE_EF,
                    DesignatedRegions.BELOW_EFFECTIVE_EF,
                    DesignatedRegions.EFFECTIVE_EF_NARROW,
                ),
                "phi": (
                    DesignatedRegions.NARROW_ANGLE,
                    DesignatedRegions.WIDE_ANGLE,
                    DesignatedRegions.TRIM_EMPTY,
                ),
            }

            options_for_dim = options.get(dimension_name, list(DesignatedRegions))
            assert selector in options_for_dim

            # now we need to resolve out the region
            resolution_methods = {
                DesignatedRegions.ABOVE_EF: slice(0, None),
                DesignatedRegions.BELOW_EF: slice(None, 0),
                DesignatedRegions.EF_NARROW: slice(-0.1, 0.1),
                DesignatedRegions.MESO_EF: slice(-0.3, -0.1),
                DesignatedRegions.MESO_EFFECTIVE_EF: self.meso_effective_selector,
                # Implement me
                # DesignatedRegions.TRIM_EMPTY: ,
                DesignatedRegions.WIDE_ANGLE: self.wide_angle_selector,
                # DesignatedRegions.NARROW_ANGLE: self.narrow_angle_selector,
            }
            resolution_method = resolution_methods[selector]
            if isinstance(resolution_method, slice):
                return resolution_method
            if callable(resolution_method):
                return resolution_method()

            msg = "Unable to determine resolution method."
            raise NotImplementedError(msg)

        obj = self._obj

        def unpack_dim(dim_name: str) -> str:
            if dim_name == "angular":
                return "pixel" if "pixel" in obj.dims else "phi"

            return dim_name

        for region in regions:
            # remove missing dimensions from selection for permissiveness
            # and to transparent composing of regions
            obj = obj.sel(
                {
                    k: process_region_selector(v, k)
                    for k, v in {
                        unpack_dim(k): v for k, v in normalize_region(region).items()
                    }.items()
                    if k in obj.dims
                },
            )

        return obj

    def fat_sel(
        self,
        widths: dict[str, Any] | None = None,
        **kwargs: Incomplete,
    ) -> XrTypes:
        """Allows integrating a selection over a small region.

        The produced dataset will be normalized by dividing by the number
        of slices integrated over.

        This can be used to produce temporary datasets that have reduced
        uncorrelated noise.

        Args:
            widths: Override the widths for the slices. Reasonable defaults are used otherwise.
                    Defaults to None.
            kwargs: slice dict. Has the same function as xarray.DataArray.sel

        Returns:
            The data after selection.
        """
        if widths is None:
            widths = {}
        assert isinstance(widths, dict)
        default_widths = {
            "eV": 0.05,
            "phi": 2,
            "beta": 2,
            "theta": 2,
            "kx": 0.02,
            "ky": 0.02,
            "kp": 0.02,
            "kz": 0.1,
        }

        extra_kwargs = {k: v for k, v in kwargs.items() if k not in self._obj.dims}
        slice_kwargs = {k: v for k, v in kwargs.items() if k not in extra_kwargs}
        slice_widths = {
            k: widths.get(k, extra_kwargs.get(k + "_width", default_widths.get(k)))
            for k in slice_kwargs
        }
        slices = {
            k: slice(v - slice_widths[k] / 2, v + slice_widths[k] / 2)
            for k, v in slice_kwargs.items()
        }

        sliced = self._obj.sel(slices)  # Need check.  "**" should not be required.
        thickness = np.prod([len(sliced.coords[k]) for k in slice_kwargs])
        normalized = sliced.sum(slices.keys(), keep_attrs=True, min_count=1) / thickness
        for k, v in slices.items():
            normalized.coords[k] = (v.start + v.stop) / 2
        normalized.attrs.update(self._obj.attrs.copy())
        return normalized

    @property
    def reference_settings(self) -> dict[str, Any]:
        settings = self.spectrometer_settings or {}

        settings.update(
            {
                "hv": self.hv,
            },
        )

        return settings

    @property
    def beamline_settings(self) -> BeamLineSettings:
        settings: BeamLineSettings = {}
        settings["entrance_slit"] = self._obj.attrs.get("entrance_slit", np.nan)
        settings["exit_slit"] = self._obj.attrs.get("exit_slit", np.nan)
        settings["hv"] = self._obj.attrs.get(
            "exit_slit",
            self._obj.attrs.get("photon_energy", np.nan),
        )
        settings["grating"] = self._obj.attrs.get("grating", None)

        return settings

    @property
    def spectrometer_settings(self) -> dict[str, Any]:
        find_keys = {
            "lens_mode": {
                "lens_mode",
            },
            "pass_energy": {
                "pass_energy",
            },
            "scan_mode": {
                "scan_mode",
            },
            "scan_region": {
                "scan_region",
            },
            "slit": {
                "slit",
                "slit_plate",
            },
        }
        settings = {}
        for key, options in find_keys.items():
            for option in options:
                if option in self._obj.attrs:
                    settings[key] = self._obj.attrs[option]
                    break

        if isinstance(settings.get("slit"), float):
            settings["slit"] = int(round(settings["slit"]))

        return settings

    @property
    def sample_pos(self) -> tuple[float, float, float]:
        return (
            float(self._obj.attrs["x"]),
            float(self._obj.attrs["y"]),
            float(self._obj.attrs["z"]),
        )

    @property
    def sample_angles(
        self,
    ) -> tuple[
        xr.DataArray | float,
        xr.DataArray | float,
        xr.DataArray | float,
        xr.DataArray | float,
        xr.DataArray | float,
        xr.DataArray | float,
    ]:
        """Returns angle information.

        Returns:
        -------
        tuple[xr.DataArray | float, ...]
            beta, theta, chi, phi, psi, alpha
        """
        return (
            # manipulator
            self.lookup_coord("beta"),
            self.lookup_coord("theta"),
            self.lookup_coord("chi"),
            # analyzer
            self.lookup_coord("phi"),
            self.lookup_coord("psi"),
            self.lookup_coord("alpha"),
        )

    @property
    def full_coords(
        self,
    ) -> xr.Coordinates:
        """Return the coordinate.

        Returns: xr.Coordinates
            Coordinates data.

        """
        full_coords: xr.Coordinates

        full_coords = xr.Coordinates(dict(zip(["x", "y", "z"], self.sample_pos, strict=True)))
        full_coords.update(
            dict(
                zip(
                    ["beta", "theta", "chi", "phi", "psi", "alpha"],
                    self.sample_angles,
                    strict=True,
                ),
            ),
        )
        full_coords.update(
            {
                "hv": self.hv,
            },
        )
        full_coords.update(self._obj.coords)
        return full_coords

    @property
    def sample_info(self) -> SampleInfo:
        """Return sample info property.

        Returns (dict):
        """
        sample_info: SampleInfo = {
            "id": self._obj.attrs.get("sample_id"),
            "sample_name": self._obj.attrs.get("sample_name"),
            "source": self._obj.attrs.get("sample_source"),
            "reflectivity": self._obj.attrs.get("sample_reflectivity", np.nan),
        }
        return sample_info

    @property
    def scan_info(self) -> ScanInfo:
        scan_info: ScanInfo = {
            "time": self._obj.attrs.get("time", None),
            "date": self._obj.attrs.get("date", None),
            "type": self.scan_type,
            "spectrum_type": self.spectrum_type,
            "experimenter": self._obj.attrs.get("experimenter"),
            "sample": self._obj.attrs.get("sample_name"),
        }
        return scan_info

    @property
    def experiment_info(self) -> ExperimentInfo:
        """Return experiment info property."""
        experiment_info: ExperimentInfo = {
            "temperature": self.temp,
            "temperature_cryotip": self._obj.attrs.get("temperature_cryotip", np.nan),
            "pressure": self._obj.attrs.get("pressure", np.nan),
            "polarization": self.probe_polarization,
            "photon_flux": self._obj.attrs.get("photon_flux", np.nan),
            "photocurrent": self._obj.attrs.get("photocurrent", np.nan),
            "probe": self._obj.attrs.get("probe"),
            "probe_detail": self._obj.attrs.get("probe_detail"),
            "analyzer_detail": self.analyzer_detail,
        }
        return experiment_info

    @property
    def pump_info(self) -> LightSourceInfo:
        """Return pump info property."""
        pump_info: LightSourceInfo = {
            "pump_wavelength": self._obj.attrs.get("pump_wavelength", np.nan),
            "pump_energy": self._obj.attrs.get("pump_energy", np.nan),
            "pump_fluence": self._obj.attrs.get("pump_fluence", np.nan),
            "pump_pulse_energy": self._obj.attrs.get("pump_pulse_energy", np.nan),
            "pump_spot_size": (
                self._obj.attrs.get("pump_spot_size_x", np.nan),
                self._obj.attrs.get("pump_spot_size_y", np.nan),
            ),
            "pump_profile": self._obj.attrs.get("pump_profile"),
            "pump_linewidth": self._obj.attrs.get("pump_linewidth", np.nan),
            "pump_duration": self._obj.attrs.get("pump_duration", np.nan),
            "pump_polarization": self.pump_polarization,
        }
        return pump_info

    @property
    def probe_info(self) -> LightSourceInfo:
        """Return probe info property.

        Returns (LIGHTSOURCEINFO):
        """
        probe_info: LightSourceInfo = {
            "probe_wavelength": self._obj.attrs.get("probe_wavelength", np.nan),
            "probe_energy": self.hv,
            "probe_fluence": self._obj.attrs.get("probe_fluence", np.nan),
            "probe_pulse_energy": self._obj.attrs.get("probe_pulse_energy", np.nan),
            "probe_spot_size": (
                self._obj.attrs.get("probe_spot_size_x", np.nan),
                self._obj.attrs.get("probe_spot_size_y", np.nan),
            ),
            "probe_profile": self._obj.attrs.get("probe_profile"),
            "probe_linewidth": self._obj.attrs.get("probe_linewidth", np.nan),
            "probe_duration": self._obj.attrs.get("probe_duration", np.nan),
            "probe_polarization": self.probe_polarization,
        }
        return probe_info

    @property
    def laser_info(self) -> LightSourceInfo:
        return {
            **self.probe_info,
            **self.pump_info,
            "repetition_rate": self._obj.attrs.get("repetition_rate", np.nan),
        }

    @property
    def analyzer_info(self) -> AnalyzerInfo:
        """General information about the photoelectron analyzer used."""
        analyzer_info: AnalyzerInfo = {
            "lens_mode": self._obj.attrs.get("lens_mode"),
            "lens_mode_name": self._obj.attrs.get("lens_mode_name"),
            "acquisition_mode": self._obj.attrs.get("acquisition_mode", None),
            "pass_energy": self._obj.attrs.get("pass_energy", np.nan),
            "slit_shape": self._obj.attrs.get("slit_shape", None),
            "slit_width": self._obj.attrs.get("slit_width", np.nan),
            "slit_number": self._obj.attrs.get("slit_number", np.nan),
            "lens_table": self._obj.attrs.get("lens_table"),
            "analyzer_type": self._obj.attrs.get("analyzer_type"),
            "mcp_voltage": self._obj.attrs.get("mcp_voltage", np.nan),
            "work_function": self._obj.attrs.get("workfunction", 4.401),
        }
        return analyzer_info

    @property
    def daq_info(self) -> DAQInfo:
        """General information about the acquisition settings for an ARPES experiment."""
        daq_info: DAQInfo = {
            "daq_type": self._obj.attrs.get("daq_type"),
            "region": self._obj.attrs.get("daq_region"),
            "region_name": self._obj.attrs.get("daq_region_name"),
            "center_energy": self._obj.attrs.get("daq_center_energy", np.nan),
            "prebinning": self.prebinning,
            "trapezoidal_correction_strategy": self._obj.attrs.get(
                "trapezoidal_correction_strategy",
            ),
            "dither_settings": self._obj.attrs.get("dither_settings"),
            "sweep_settings": self.sweep_settings,
            "frames_per_slice": self._obj.attrs.get("frames_per_slice", np.nan),
            "frame_duration": self._obj.attrs.get("frame_duration", np.nan),
        }
        return daq_info

    @property
    def beamline_info(self) -> LightSourceInfo:
        """Information about the beamline or light source used for a measurement."""
        beamline_info: LightSourceInfo = {
            "hv": self.hv,
            "linewidth": self._obj.attrs.get("probe_linewidth", np.nan),
            "photon_polarization": self.probe_polarization,
            "undulator_info": self.undulator_info,
            "repetition_rate": self._obj.attrs.get("repetition_rate", np.nan),
            "beam_current": self._obj.attrs.get("beam_current", np.nan),
            "entrance_slit": self._obj.attrs.get("entrance_slit", None),
            "exit_slit": self._obj.attrs.get("exit_slit", None),
            "monochromator_info": self.monochromator_info,
        }
        return beamline_info

    @property
    def sweep_settings(self) -> dict[str, xr.DataArray | NDArray[np.float_] | float | None]:
        """For datasets acquired with swept acquisition settings, provides those settings."""
        return {
            "high_energy": self._obj.attrs.get("sweep_high_energy"),
            "low_energy": self._obj.attrs.get("sweep_low_energy"),
            "n_sweeps": self._obj.attrs.get("n_sweeps"),
            "step": self._obj.attrs.get("sweep_step"),
        }

    @property
    def probe_polarization(self) -> tuple[float, float]:
        """Provides the probe polarization of the UV/x-ray source."""
        return (
            self._obj.attrs.get("probe_polarization_theta", np.nan),
            self._obj.attrs.get("probe_polarization_alpha", np.nan),
        )

    @property
    def pump_polarization(self) -> tuple[float, float]:
        """For Tr-ARPES experiments, provides the pump polarization."""
        return (
            self._obj.attrs.get("pump_polarization_theta", np.nan),
            self._obj.attrs.get("pump_polarization_alpha", np.nan),
        )

    @property
    def prebinning(self) -> dict[str, Any]:
        """Information about the prebinning performed during scan acquisition."""
        prebinning = {}
        for d in self._obj.indexes:
            if f"{d}_prebinning" in self._obj.attrs:
                prebinning[d] = self._obj.attrs[f"{d}_prebinning"]

        return prebinning  # type: ignore [return-value]  # because RA don't know the format of FITS.

    @property
    def monochromator_info(self) -> dict[str, float]:
        """Details about the monochromator used on the UV/x-ray source."""
        return {
            "grating_lines_per_mm": self._obj.attrs.get("grating_lines_per_mm", np.nan),
        }

    @property
    def undulator_info(self) -> dict[str, str | float | None]:
        """Details about the undulator for data performed at an undulator source."""
        return {
            "gap": self._obj.attrs.get("undulator_gap"),
            "z": self._obj.attrs.get("undulator_z"),
            "harmonic": self._obj.attrs.get("undulator_harmonic"),
            "polarization": self._obj.attrs.get("undulator_polarization"),
            "type": self._obj.attrs.get("undulator_type"),
        }

    @property
    def analyzer_detail(self) -> AnalyzerInfo:
        """Details about the analyzer, its capabilities, and metadata."""
        return {
            "analyzer_name": self._obj.attrs.get(
                "analyzer_name",
                self._obj.attrs.get("analyzer", ""),
            ),
            "parallel_deflectors": self._obj.attrs.get("parallel_deflectors", False),
            "perpendicular_deflectors": self._obj.attrs.get("perpendicular_deflectors", False),
            "analyzer_type": self._obj.attrs.get("analyzer_type", ""),
            "analyzer_radius": self._obj.attrs.get("analyzer_radius", np.nan),
        }

    @property
    def temp(self) -> float | Literal["RT", "LT"]:
        """The temperature at which an experiment was performed."""
        prefered_attrs = [
            "TA",
            "ta",
            "t_a",
            "T_A",
            "T_1",
            "t_1",
            "t1",
            "T1",
            "temp",
            "temp_sample",
            "temperature",
            "temp_cryotip",
            "temperature_sensor_b",
            "temperature_sensor_a",
            "temperature_cryotip",
        ]
        for attr in prefered_attrs:
            if attr in self._obj.attrs:
                return self._obj.attrs[attr]
        msg = "Could not read temperature off any standard attr"
        logger.debug(msg, stacklevel=2)
        return np.nan

    def generic_fermi_surface(self, fermi_energy: float) -> XrTypes:
        return self.fat_sel(eV=fermi_energy, method="nearest")

    @property
    def fermi_surface(self) -> XrTypes:
        return self.fat_sel(eV=0, method="nearest")

    def __init__(self, xarray_obj: XrTypes) -> None:
        self._obj = xarray_obj

    @staticmethod
    def dict_to_html(d: Mapping[str, float | str]) -> str:
        return """
        <table>
          <thead>
            <tr>
              <th>Key</th>
              <th>Value</th>
            </tr>
          </thead>
          <tbody>
            {rows}
          </tbody>
        </table>
        """.format(
            rows="".join([f"<tr><td>{k}</td><td>{v}</td></tr>" for k, v in d.items()]),
        )

    @staticmethod
    def _repr_html_full_coords(
        coords: xr.Coordinates,
    ) -> str:
        significant_coords = {}
        for k, v in coords.items():
            if v is None:
                continue
            if np.any(np.isnan(v)):
                continue
            significant_coords[k] = v

        def coordinate_dataarray_to_flat_rep(value: xr.DataArray) -> str | float:
            if not isinstance(value, xr.DataArray | DataArrayCoordinates | DatasetCoordinates):
                return value
            if len(value.dims) == 0:
                tmp = "<span>{var:.5g}</span>"
                return tmp.format(var=value.values)
            tmp = "<span>{min:.3g}<strong> to </strong>{max:.3g}"
            tmp += "<strong> by </strong>{delta:.3g}</span>"
            return tmp.format(
                min=value.min().item(),
                max=value.max().item(),
                delta=value.values[1] - value.values[0],
            )

        return ARPESAccessorBase.dict_to_html(
            {str(k): coordinate_dataarray_to_flat_rep(v) for k, v in significant_coords.items()},
        )

    def _repr_html_spectrometer_info(self) -> str:
        ordered_settings = OrderedDict(self.spectrometer_settings)

        return ARPESAccessorBase.dict_to_html(ordered_settings)

    @staticmethod
    def _repr_html_experimental_conditions(conditions: ExperimentInfo) -> str:
        """Return the experimental conditions with html format.

        Args:
            conditions (ExperimentInfo): self.confitions is usually used.

        Returns (str):
            html representation of the experimental conditions.
        """

        def _experimentalinfo_to_dict(conditions: ExperimentInfo) -> dict[str, str]:
            transformed_dict = {}
            for k, v in conditions.items():
                if k == "polarrization":
                    assert isinstance(v, (float | str))
                    transformed_dict[k] = {
                        "p": "Linear Horizontal",
                        "s": "Linear Vertical",
                        "rc": "Right Circular",
                        "lc": "Left Circular",
                        "s-p": "Linear Dichroism",
                        "p-s": "Linear Dichroism",
                        "rc-lc": "Circular Dichroism",
                        "lc-rc": "Circular Dichroism",
                    }.get(str(v), str(v))
                if k == "temp":
                    if isinstance(v, float) and not np.isnan(v):
                        transformed_dict[k] = f"{v} Kelvin"
                    elif isinstance(v, str):
                        transformed_dict[k] = v
                if k == "hv":
                    if isinstance(v, xr.DataArray):
                        min_hv = float(v.min())
                        max_hv = float(v.max())
                        transformed_dict[k] = (
                            f"<strong> from </strong> {min_hv} <strong>  to </strong> {max_hv} eV"
                        )
                    elif isinstance(v, float) and not np.isnan(v):
                        transformed_dict[k] = f"{v} eV"
            return transformed_dict

        transformed_dict = _experimentalinfo_to_dict(conditions)
        return ARPESAccessorBase.dict_to_html(transformed_dict)

    def _repr_html_(self) -> str:
        """Return html representation of ARPES data.

        Returns:
            html representation.
        """
        skip_data_vars = {
            "time",
        }

        if isinstance(self._obj, xr.Dataset):
            to_plot = [str(k) for k in self._obj.data_vars if k not in skip_data_vars]
            to_plot = [str(k) for k in to_plot if 1 <= len(self._obj[k].dims) < 3]  # noqa: PLR2004
            to_plot = to_plot[:5]

            if to_plot:
                _, ax = plt.subplots(
                    1,
                    len(to_plot),
                    figsize=(len(to_plot) * 3, 3),
                )
                if len(to_plot) == 1:
                    ax = [ax]

                for i, plot_var in enumerate(to_plot):
                    self._obj[plot_var].T.plot(ax=ax[i])
                    fancy_labels(ax[i])
                    ax[i].set_title(plot_var.replace("_", " "))

                remove_colorbars()

        elif 1 <= len(self._obj.dims) < 3:  # noqa: PLR2004
            _, ax = plt.subplots(1, 1, figsize=(4, 3))
            self._obj.T.plot(ax=ax)
            fancy_labels(ax, data=self._obj)
            ax.set_title("")

            remove_colorbars()
        wrapper_style = 'style="display: flex; flex-direction: row;"'

        if "id" in self._obj.attrs:
            name = "ID: " + str(self._obj.attrs["id"])[:9] + "..."
        else:
            name = "No name"

        warning = ""

        if len(self._obj.attrs) < 10:  # noqa: PLR2004
            warning = ':  <span style="color: red;">Few Attributes, Data Is Summed?</span>'

        return f"""
        <header><strong>{name}{warning}</strong></header>
        <div {wrapper_style}>
        <details open>
            <summary>Experimental Conditions</summary>
            {self._repr_html_experimental_conditions(self.experimental_conditions)}
        </details>
        <details open>
            <summary>Full Coordinates</summary>
            {self._repr_html_full_coords(self.full_coords)}
        </details>
        <details open>
            <summary>Spectrometer</summary>
            {self._repr_html_spectrometer_info()}
        </details>
        </div>
        """

    @property
    def angle_unit(self) -> Literal["Degrees", "Radians"]:
        return self._obj.attrs.get("angle_unit", "Radians")

    @angle_unit.setter
    def angle_unit(self, angle_unit: Literal["Degrees", "Radians"]) -> None:
        """Set "angle unit".

        Angle unit should be "Degrees" or "Radians"

        Args:
            angle_unit: Literal["Degrees", "Radians"]
        """
        assert angle_unit in {
            "Degrees",
            "Radians",
        }, "Angle unit should be 'Degrees' or 'Radians'"
        self._obj.attrs["angle_unit"] = angle_unit

    def swap_angle_unit(self) -> None:
        """Swap angle unit (radians <-> degrees).

        Change the value of angle related objects/variables in attrs and coords
        """
        if self.angle_unit == "Radians" or self.angle_unit.startswith("rad"):
            self._radian_to_degree()
        elif self.angle_unit == "Degrees" or self.angle_unit.startswith("deg"):
            self._degree_to_radian()
        else:
            msg = 'The angle_unit must be "Radians" or "Degrees"'
            raise TypeError(msg)

    def _radian_to_degree(self) -> None:
        """A Helper function for swap_angle_unit.

        Degree -> Radian
        """
        self.angle_unit = "Degrees"
        for angle in ANGLE_VARS:
            if angle in self._obj.attrs:
                self._obj.attrs[angle] = np.rad2deg(self._obj.attrs.get(angle, np.nan))
            if angle + "_offset" in self._obj.attrs:
                self._obj.attrs[angle + "_offset"] = np.rad2deg(
                    self._obj.attrs.get(angle + "_offset", np.nan),
                )
            if angle in self._obj.coords:
                self._obj.coords[angle] = np.rad2deg(self._obj.coords[angle])

    def _degree_to_radian(self) -> None:
        """A Helper function for swan_angle_unit.

        Radian -> Degree
        """
        self.angle_unit = "Radians"
        for angle in ANGLE_VARS:
            if angle in self._obj.attrs:
                self._obj.attrs[angle] = np.deg2rad(self._obj.attrs.get(angle, np.nan))
            if angle + "_offset" in self._obj.attrs:
                self._obj.attrs[angle + "_offset"] = np.deg2rad(
                    self._obj.attrs.get(angle + "_offset", np.nan),
                )
            if angle in self._obj.coords:
                self._obj.coords[angle] = np.deg2rad(self._obj.coords[angle])


@xr.register_dataarray_accessor("S")
class ARPESDataArrayAccessor(ARPESAccessorBase):
    """Spectrum related accessor for `xr.DataArray`."""

    def __init__(self, xarray_obj: xr.DataArray) -> None:
        """Initialize."""
        self._obj: xr.DataArray = xarray_obj

    def plot(
        self: Self,
        *args: Incomplete,
        **kwargs: Incomplete,
    ) -> None:
        """Utility delegate to `xr.DataArray.plot` which rasterizes`.

        Args:
            rasterized (bool): if True, rasterized (Not vector) drawing
            args: Pass to xr.DataArray.plot
            kwargs: Pass to xr.DataArray.plot
        """
        if len(self._obj.dims) == TWO_DIMENSION:
            kwargs.setdefault("rasterized", True)
        with plt.rc_context(rc={"text.usetex": False}):
            self._obj.plot(*args, **kwargs)

    def show(self: Self, *, detached: bool = False, **kwargs: Incomplete) -> None:
        """Opens the Qt based image tool."""
        from .plotting.qt_tool import qt_tool

        qt_tool(self._obj, detached=detached, **kwargs)

    def fs_plot(
        self: Self,
        pattern: str = "{}.png",
        **kwargs: Unpack[LabeledFermiSurfaceParam],
    ) -> Path | tuple[Figure | None, Axes]:
        """Provides a reference plot of the approximate Fermi surface."""
        assert isinstance(self._obj, xr.DataArray)
        out = kwargs.get("out")
        if out is not None and isinstance(out, bool):
            out = pattern.format(f"{self.label}_fs")
            kwargs["out"] = out
        return labeled_fermi_surface(self._obj, **kwargs)

    def fermi_edge_reference_plot(
        self: Self,
        pattern: str = "{}.png",
        out: str | Path = "",
        **kwargs: Unpack[MPLPlotKwargs],
    ) -> Path | Axes:
        """Provides a reference plot for a Fermi edge reference.

        Args:
            pattern ([TODO:type]): [TODO:description]
            out (str | Path): Path name for output figure.
            kwargs: pass to plotting.fermi_edge.fermi_edge_reference

        Returns:
            [TODO:description]
        """
        assert isinstance(self._obj, xr.DataArray)
        if out is not None and isinstance(out, bool):
            out = pattern.format(f"{self.label}_fermi_edge_reference")
        return fermi_edge_reference(self._obj, out=out, **kwargs)

    def _referenced_scans_for_spatial_plot(
        self: Self,
        *,
        use_id: bool = True,
        pattern: str = "{}.png",
        out: str | Path = "",
    ) -> Path | tuple[Figure, NDArray[np.object_]]:
        """[TODO:summary].

        A Helper function.

        Args:
            use_id (bool): [TODO:description]
            pattern (str): [TODO:description]
            out (str|bool): if str, Path for output figure. if True,
                the file name is automatically set. If False/"", no output is given.
        """
        label = self._obj.attrs["id"] if use_id else self.label
        if isinstance(out, bool) and out is True:
            out = pattern.format(f"{label}_reference_scan_fs")
        elif isinstance(out, bool) and out is False:
            out = ""

        return reference_scan_spatial(self._obj, out=out)

    def _referenced_scans_for_map_plot(
        self: Self,
        pattern: str = "{}.png",
        *,
        use_id: bool = True,
        **kwargs: Unpack[LabeledFermiSurfaceParam],
    ) -> Path | Axes:
        out = kwargs.get("out")
        label = self._obj.attrs["id"] if use_id else self.label
        if out is not None and isinstance(out, bool):
            out = pattern.format(f"{label}_reference_scan_fs")
            kwargs["out"] = out

        return reference_scan_fermi_surface(self._obj, **kwargs)

    class HvRefScanParam(LabeledFermiSurfaceParam):
        """Parameter for hf_ref_scan."""

        e_cut: float
        bkg_subtraction: float

    def _referenced_scans_for_hv_map_plot(
        self: Self,
        pattern: str = "{}.png",
        *,
        use_id: bool = True,
        **kwargs: Unpack[HvRefScanParam],
    ) -> Path | Axes:
        out = kwargs.get("out")
        label = self._obj.attrs["id"] if use_id else self.label
        if out is not None and isinstance(out, bool):
            out = pattern.format(f"{label}_hv_reference_scan")
            out = f"{label}_hv_reference_scan.png"
            kwargs["out"] = out

        return hv_reference_scan(self._obj, **kwargs)

    def _simple_spectrum_reference_plot(
        self: Self,
        *,
        use_id: bool = True,
        pattern: str = "{}.png",
        out: str | Path = "",
        **kwargs: Unpack[PColorMeshKwargs],
    ) -> Axes | Path:
        assert isinstance(self._obj, xr.DataArray)
        label = self._obj.attrs["id"] if use_id else self.label
        if isinstance(out, bool):
            out = pattern.format(f"{label}_spectrum_reference")

        return fancy_dispersion(self._obj, out=out, **kwargs)

    def cut_nan_coords(self: Self) -> xr.DataArray:
        """Selects data where coordinates are not `nan`.

        Returns (xr.DataArray):
            The subset of the data where coordinates are not `nan`.
        """
        slices = {}
        assert isinstance(self._obj, xr.DataArray)
        for cname, cvalue in self._obj.coords.items():
            try:
                end_ind = np.where(np.isnan(cvalue.values))[0][0]
                end_ind = None if end_ind == -1 else end_ind
                slices[cname] = slice(None, end_ind)
            except IndexError:
                pass
        return self._obj.isel(slices)

    def reference_plot(
        self,
        **kwargs: Incomplete,
    ) -> Axes | Path | tuple[Figure, NDArray[np.object_]]:
        """Generates a reference plot for this piece of data according to its spectrum type.

        Args:
            kwargs: pass to referenced_scans_for_**

        Raises:
            NotImplementedError: If there is no standard approach for plotting this data.

        Returns:
            The axes which were used for plotting.
        """
        if self.spectrum_type == "map":
            return self._referenced_scans_for_map_plot(**kwargs)
        if self.spectrum_type == "hv_map":
            return self._referenced_scans_for_hv_map_plot(**kwargs)
        if self.spectrum_type == "cut":
            return self._simple_spectrum_reference_plot(**kwargs)
        if self.spectrum_type in {"ucut", "spem"}:
            return self._referenced_scans_for_spatial_plot(**kwargs)
        raise NotImplementedError

    @property
    def energy_notation(self) -> EnergyNotation:
        """Returns the energy notation ("Binding" energy or "Kinetic" energy).

        Note: The "Kinetic" energy refers to the Fermi level.  (not Vacuum level)
        """
        if "energy_notation" in self._obj.attrs:
            if self._obj.attrs["energy_notation"] in {
                "Kinetic",
                "kinetic",
                "kinetic energy",
            }:
                self._obj.attrs["energy_notation"] = "Kinetic"
                return "Kinetic"
            return "Binding"
        self._obj.attrs["energy_notation"] = self._obj.attrs.get("energy_notation", "Binding")
        return "Binding"

    def switch_energy_notation(self, nonlinear_order: int = 1) -> None:
        """Switch the energy notation between binding and kinetic.

        Args:
            nonlinear_order (int): order of the nonliniarity, default to 1
        """
        if self._obj.coords["hv"].ndim == 0:
            if self.energy_notation == "Binding":
                self._obj.coords["eV"] = (
                    self._obj.coords["eV"] + nonlinear_order * self._obj.coords["hv"]
                )
                self._obj.attrs["energy_notation"] = "Kinetic"
            elif self.energy_notation == "Kinetic":
                self._obj.coords["eV"] = (
                    self._obj.coords["eV"] - nonlinear_order * self._obj.coords["hv"]
                )
                self._obj.attrs["energy_notation"] = "Binding"
        else:
            msg = "Not impremented yet."
            raise RuntimeError(msg)

    def corrected_angle_by(
        self,
        angle_for_correction: Literal[
            "alpha_offset",
            "beta_offset",
            "chi_offset",
            "phi_offset",
            "psi_offset",
            "theta_offset",
            "beta",
            "theta",
        ],
    ) -> xr.DataArray:
        """Return xr.DataArray corrected angle by "angle_for_correction".

        if "angle_for_correction" is like "'angle'_offset", the 'angle' corrected by the
        'angle'_offset value. if "angle_for_correction" is "beta" or "theta", the angle "phi" or
        "psi" is shifted.

        Args:
            angle_for_correction(str): should be one of "alpha_offset", "beta_offset",
                                       "chi_offset", "phi_offset", "psi_offset", "theta_offset",
                                       "beta", "theta"

        Returns:
            xr.DataArray
        """
        assert angle_for_correction in {
            "alpha_offset",
            "beta_offset",
            "chi_offset",
            "phi_offset",
            "psi_offset",
            "theta_offset",
            "beta",
            "theta",
        }
        assert isinstance(self._obj, xr.DataArray)
        assert angle_for_correction in self._obj.attrs
        arr: xr.DataArray = self._obj.copy(deep=True)
        arr.S.correct_angle_by(angle_for_correction)
        return arr

    def correct_angle_by(
        self,
        angle_for_correction: Literal[
            "alpha_offset",
            "beta_offset",
            "chi_offset",
            "phi_offset",
            "psi_offset",
            "theta_offset",
            "beta",
            "theta",
        ],
    ) -> None:
        """Angle correction in place.

        if "angle_for_correction" is like "'angle'_offset", the 'angle' corrected by the
        'angle'_offset value. if "angle_for_correction" is "beta" or "theta", the angle "phi" or
        "psi" is shifted.

        Args:
            angle_for_correction (str): should be one of "alpha_offset", "beta_offset",
                                        "chi_offset", "phi_offset", "psi_offset", "theta_offset",
                                        "beta", "theta"
        """
        assert angle_for_correction in {
            "alpha_offset",
            "beta_offset",
            "chi_offset",
            "phi_offset",
            "psi_offset",
            "theta_offset",
            "beta",
            "theta",
        }
        assert angle_for_correction in self._obj.attrs
        if "_offset" in angle_for_correction:
            angle = angle_for_correction.split("_")[0]
            if angle in self._obj.coords:
                self._obj.coords[angle] = (
                    self._obj.coords[angle] - self._obj.attrs[angle_for_correction]
                )
            if angle in self._obj.attrs:
                self._obj.attrs[angle] = (
                    self._obj.attrs[angle] - self._obj.attrs[angle_for_correction]
                )
            self._obj.attrs[angle_for_correction] = 0
            return
        if angle_for_correction == "beta":
            if self._obj.S.is_slit_vertical:
                self._obj.coords["phi"] = (
                    self._obj.coords["phi"] + self._obj.attrs[angle_for_correction]
                )
            else:
                self._obj.coords["psi"] = (
                    self._obj.coords["psi"] + self._obj.attrs[angle_for_correction]
                )
        if angle_for_correction == "theta":
            if self._obj.S.is_slit_vertical:
                self._obj.coords["psi"] = (
                    self._obj.coords["psi"] + self._obj.attrs[angle_for_correction]
                )
            else:
                self._obj.coords["phi"] = (
                    self._obj.coords["phi"] + self._obj.attrs[angle_for_correction]
                )
        self._obj.coords[angle_for_correction] = 0
        self._obj.attrs[angle_for_correction] = 0
        return


NORMALIZED_DIM_NAMES = ["x", "y", "z", "w"]


class GenericAccessorBase:
    _obj: XrTypes

    def round_coordinates(
        self,
        coords: dict[str, list[float] | NDArray[np.float_]],
        *,
        as_indices: bool = False,
    ) -> dict:
        assert isinstance(self._obj, xr.DataArray | xr.Dataset)
        data = self._obj
        rounded = {
            k: v.item() for k, v in data.sel(coords, method="nearest").coords.items() if k in coords
        }

        if as_indices:
            rounded = {k: data.coords[k].index(v) for k, v in rounded.items()}

        return rounded

    def apply_over(
        self,
        fn: Callable,
        *,
        copy: bool = True,
        **selections: Incomplete,
    ) -> XrTypes:
        assert isinstance(self._obj, xr.DataArray | xr.Dataset)
        data = self._obj

        if copy:
            data = data.copy(deep=True)

        try:
            transformed = fn(data.sel(**selections))
        except TypeError:
            transformed = fn(data.sel(**selections).values)

        if isinstance(transformed, xr.DataArray):
            transformed = transformed.values

        data.loc[selections] = transformed
        return data

    def to_unit_range(self, percentile: float | None = None) -> XrTypes:  # TODD [RA]: DataArray
        assert isinstance(self._obj, xr.DataArray)  # to work with np.percentile
        if percentile is None:
            norm = self._obj - self._obj.min()
            return norm / norm.max()

        percentile = min(percentile, 100 - percentile)
        low, high = np.percentile(self._obj, (percentile, 100 - percentile))
        norm = self._obj - low
        return norm / (high - low)

    def drop_nan(self) -> xr.DataArray:  # TODD [RA]: DataArray
        assert isinstance(self._obj, xr.DataArray)  # ._obj.values
        assert len(self._obj.dims) == 1

        mask = np.logical_not(np.isnan(self._obj.values))
        return self._obj.isel({self._obj.dims[0]: mask})

    def shift_coords(
        self,
        dims: tuple[str, ...],
        shift: NDArray[np.float_] | float,
    ) -> XrTypes:
        if self._obj is None:
            msg = "Cannot access 'G'"
            raise RuntimeError(msg)
        if not isinstance(shift, np.ndarray):
            shift = np.ones((len(dims),)) * shift

        def transform(data: NDArray[np.float_]) -> NDArray[np.float_]:
            new_shift: NDArray[np.float_] = shift
            for _ in range(len(dims)):
                new_shift = np.expand_dims(new_shift, axis=0)

            return data + new_shift

        return self.transform_coords(dims, transform)

    def scale_coords(
        self,
        dims: tuple[str, ...],
        scale: float | NDArray[np.float_],
    ) -> XrTypes:
        if not isinstance(scale, np.ndarray):
            n_dims = len(dims)
            scale = np.identity(n_dims) * scale
        elif len(scale.shape) == 1:
            scale = np.diag(scale)

        return self.transform_coords(dims, scale)

    def transform_coords(
        self,
        dims: Collection[str],
        transform: NDArray[np.float_] | Callable,
    ) -> XrTypes:
        """Transforms the given coordinate values according to an arbitrary function.

        The transformation should either be a function from a len(dims) x size of raveled coordinate
        array to len(dims) x size of raveled_coordinate array or a linear transformation as a matrix
        which is multiplied into such an array.

        Params:
            dims: A list or tuple of dimensions that should be transformed
            transform: The transformation to apply, can either be a function, or a matrix

        Returns:
            An identical valued array over new coordinates.
        """
        assert isinstance(self._obj, xr.DataArray | xr.Dataset)
        as_array = np.stack([self._obj.data_vars[d].values for d in dims], axis=-1)

        if isinstance(transform, np.ndarray):
            transformed = np.dot(as_array, transform)
        else:
            transformed = transform(as_array)

        copied = self._obj.copy(deep=True)

        for d, arr in zip(dims, np.split(transformed, transformed.shape[-1], axis=-1), strict=True):
            copied.data_vars[d].values = np.squeeze(arr, axis=-1)

        return copied

    def coordinatize(self, as_coordinate_name: str | None = None) -> XrTypes:
        """Copies data into a coordinate's data, with an optional renaming.

        If you think of an array as a function c => f(c) from coordinates to values at
        those coordinates, this function replaces f by the identity to give c => c

        Remarkably, `coordinatize` is a word.

        For the most part, this is only useful when converting coordinate values into
        k-space "forward".

        Args:
            as_coordinate_name: A new coordinate name for the only dimension. Defaults to None.

        Returns:
            An array which consists of the mapping c => c.
        """
        assert isinstance(self._obj, xr.DataArray | xr.Dataset)
        assert len(self._obj.dims) == 1

        dim = self._obj.dims[0]
        if as_coordinate_name is None:
            as_coordinate_name = str(dim)

        o = self._obj.rename({dim: as_coordinate_name})
        o.coords[as_coordinate_name] = o.values

        return o

    def enumerate_iter_coords(
        self,
    ) -> Generator[tuple[tuple[int, ...], dict[Hashable, float]], None, None]:
        """[TODO:summary].

        Returns:
            Generator of the following data
            ((0, 0), {'phi': -0.2178031280148764, 'eV': 9.0})
            which shows the relationship between pixel position and physical (like "eV" and "phi").
        """
        assert isinstance(self._obj, xr.DataArray | xr.Dataset)
        coords_list = [self._obj.coords[d].values for d in self._obj.dims]
        for indices in itertools.product(*[range(len(c)) for c in coords_list]):
            cut_coords = [cs[index] for cs, index in zip(coords_list, indices, strict=True)]
            yield indices, dict(zip(self._obj.dims, cut_coords, strict=True))

    def iter_coords(
        self,
        dim_names: tuple[str | Hashable, ...] = (),
    ) -> Iterator[dict[Hashable, float]]:
        """[TODO:summary].

        Args:
            dim_names: [TODO:description]

        Returns:
            Generator of the physical position like ("eV" and "phi")
            {'phi': -0.2178031280148764, 'eV': 9.002}
        """
        if not dim_names:
            dim_names = tuple(self._obj.dims)
        for ts in itertools.product(*[self._obj.coords[d].values for d in dim_names]):
            yield dict(zip(dim_names, ts, strict=True))

    def range(
        self,
        *,
        generic_dim_names: bool = True,
    ) -> dict[Hashable, tuple[float, float]]:
        """Return the maximum/minimum value in each dimension.

        Args:
            generic_dim_names (bool): if True, use Generic dimension name, such as 'x', is used.

        Returns: (dict[str, tuple[float, float]])
            The range of each dimension.
        """
        indexed_coords = [self._obj.coords[d] for d in self._obj.dims]
        indexed_ranges = [(coord.min().item(), coord.max().item()) for coord in indexed_coords]

        dim_names: list[str] | tuple[Hashable, ...] = tuple(self._obj.dims)
        if generic_dim_names:
            dim_names = NORMALIZED_DIM_NAMES[: len(dim_names)]

        return dict(zip(dim_names, indexed_ranges, strict=True))

    def stride(
        self,
        *args: str | list[str] | tuple[str, ...],
        generic_dim_names: bool = True,
    ) -> dict[Hashable, float] | list[float] | float:
        """Return the stride in each dimension.

        Note that the stride defined in this method is just a difference between first two values.
        In most case, this treatment does not cause a problem.  However, when the data has been
        concatenated, this assumption may not be not valid.

        Args:
            args: The dimension to return.  ["eV", "phi"] or "eV", "phi"
            generic_dim_names (bool): if True, use Generic dimension name, such as 'x', is used.

        Returns:
            The stride of each dimension
        """
        indexed_coords: list[xr.DataArray] = [self._obj.coords[d] for d in self._obj.dims]
        indexed_strides: list[float] = [
            coord.values[1] - coord.values[0] for coord in indexed_coords
        ]

        dim_names: list[str] | tuple[Hashable, ...] = tuple(self._obj.dims)
        if generic_dim_names:
            dim_names = NORMALIZED_DIM_NAMES[: len(dim_names)]

        result: dict[Hashable, float] = dict(zip(dim_names, indexed_strides, strict=True))
        if args:
            if isinstance(args[0], str):
                return (
                    result[args[0]]
                    if len(args) == 1
                    else [result[str(selected_names)] for selected_names in args]
                )
            return [result[selected_names] for selected_names in args[0]]
        return result

    def filter_coord(
        self,
        coordinate_name: str,
        sieve: Callable[[Any, XrTypes], bool],
    ) -> XrTypes:
        """Filters a dataset along a coordinate.

        Sieve should be a function which accepts a coordinate value and the slice
        of the data along that dimension.

        Internally, the predicate function `sieve` is applied to the coordinate and slice to
        generate a mask. The mask is used to select from the data after iteration.

        An improvement here would support filtering over several coordinates.

        Args:
            coordinate_name: The coordinate which should be filtered.
            sieve: A predicate to be applied to the coordinate and data at that coordinate.

        Returns:
            A subset of the data composed of the slices which make the `sieve` predicate `True`.
        """
        mask = np.array(
            [
                i
                for i, c in enumerate(self._obj.coords[coordinate_name])
                if sieve(c, self._obj.isel({coordinate_name: i}))
            ],
        )
        return self._obj.isel({coordinate_name: mask})

    def iterate_axis(
        self,
        axis_name_or_axes: list[str] | str,
    ) -> Generator[tuple[dict[str, float], XrTypes], str, None]:
        """Generator to extract data for along the specified axis.

        Args:
            axis_name_or_axes (list[str] | str): axis (dime) name for iteration.

        Returns: (tuple[dict[str, float], XrTypes])
            dict object represents the axis(dim) name and it's value.
            XrTypes object the corresponding data, the value at the corresponding position.
        """
        assert isinstance(self._obj, xr.DataArray | xr.Dataset)
        if isinstance(axis_name_or_axes, str):
            axis_name_or_axes = [axis_name_or_axes]

        coord_iterators: list[NDArray[np.float_]] = [
            self._obj.coords[d].values for d in axis_name_or_axes
        ]
        for indices in itertools.product(*[range(len(c)) for c in coord_iterators]):
            cut_coords = [cs[index] for cs, index in zip(coord_iterators, indices, strict=True)]
            coords_dict = dict(zip(axis_name_or_axes, cut_coords, strict=True))
            yield coords_dict, self._obj.sel(coords_dict, method="nearest")


@xr.register_dataset_accessor("G")
class GenericDatasetAccessor(GenericAccessorBase):
    def filter_vars(
        self,
        f: Callable[[Hashable, xr.DataArray], bool],
    ) -> xr.Dataset:
        assert isinstance(self._obj, xr.Dataset)  # ._obj.data_vars
        return xr.Dataset(
            data_vars={k: v for k, v in self._obj.data_vars.items() if f(k, v)},
            attrs=self._obj.attrs,
        )

    def __init__(self, xarray_obj: xr.Dataset) -> None:
        """Initialization hook for xarray.

        This should never need to be called directly.

        Args:
            xarray_obj: The parent object which this is an accessor for
        """
        self._obj = xarray_obj


@xr.register_dataarray_accessor("G")
class GenericDataArrayAccessor(GenericAccessorBase):
    def argmax_coords(self) -> dict[Hashable, float]:
        """Return dict representing the position for maximum value."""
        assert isinstance(self._obj, xr.DataArray)
        data: xr.DataArray = self._obj
        raveled = data.argmax(None)
        assert isinstance(raveled, xr.DataArray)
        idx = raveled.item()
        flat_indices = np.unravel_index(idx, data.values.shape)
        return {d: data.coords[d][flat_indices[i]].item() for i, d in enumerate(data.dims)}

    def ravel(self) -> Mapping[Hashable, xr.DataArray | NDArray[np.float_]]:
        """Converts to a flat representation where the coordinate values are also present.

        Extremely valuable for plotting a dataset with coordinates, X, Y and values Z(X,Y)
        on a scatter plot in 3D.

        By default the data is listed under the key 'data'.

        Returns:
            A dictionary mapping between coordinate names and their coordinate arrays.
            Additionally, there is a key "data" which maps to the `.values` attribute of the array.
        """
        assert isinstance(self._obj, xr.DataArray)

        dims = self._obj.dims
        coords_as_list = [self._obj.coords[d].values for d in dims]
        raveled_coordinates = dict(
            zip(
                dims,
                [cs.ravel() for cs in np.meshgrid(*coords_as_list)],
                strict=True,
            ),
        )
        assert "data" not in raveled_coordinates
        raveled_coordinates["data"] = self._obj.values.ravel()

        return raveled_coordinates

    def meshgrid(
        self,
        *,
        as_dataset: bool = False,
    ) -> dict[Hashable, NDArray[np.float_]] | xr.Dataset:
        assert isinstance(self._obj, xr.DataArray)  # ._obj.values is used.

        dims = self._obj.dims
        coords_as_list = [self._obj.coords[d].values for d in dims]
        meshed_coordinates = dict(zip(dims, list(np.meshgrid(*coords_as_list)), strict=True))
        assert "data" not in meshed_coordinates
        meshed_coordinates["data"] = self._obj.values

        if as_dataset:
            # this could use a bit of cleaning up
            faked = ["x", "y", "z", "w"]
            return xr.Dataset(
                {
                    k: (faked[: len(v.shape)], v)
                    for k, v in meshed_coordinates.items()
                    if k != "data"
                },
            )

        return meshed_coordinates

    def to_arrays(self) -> tuple[NDArray[np.float_], NDArray[np.float_]]:
        """Converts a (1D) `xr.DataArray` into two plain ``ndarray``s of their coordinate and data.

        Useful for rapidly converting into a format than can be `plt.scatter`ed
        or similar.

        Example:
            We can use this to quickly scatter a 1D dataset where one axis is the coordinate value.

            >>> plt.scatter(*data.G.as_arrays(), marker='s')  # doctest: +SKIP

        Returns:
            A tuple of the coordinate array (first index) and the data array (second index)
        """
        assert isinstance(self._obj, xr.DataArray)
        assert len(self._obj.dims) == 1

        return (self._obj.coords[self._obj.dims[0]].values, self._obj.values)

    def clean_outliers(self, clip: float = 0.5) -> xr.DataArray:
        assert isinstance(self._obj, xr.DataArray)
        low, high = np.percentile(self._obj.values, [clip, 100 - clip])
        copied = self._obj.copy(deep=True)
        copied.values[copied.values < low] = low
        copied.values[copied.values > high] = high
        return copied

    def as_movie(
        self,
        time_dim: str = "delay",
        pattern: str = "{}.png",
        *,
        out: str | bool = "",
        **kwargs: Unpack[PColorMeshKwargs],
    ) -> Path | animation.FuncAnimation:
        assert isinstance(self._obj, xr.DataArray)

        if isinstance(out, bool) and out is True:
            out = pattern.format(f"{self._obj.S.label}_animation")
        assert isinstance(out, str)
        return plot_movie(self._obj, time_dim, out=out, **kwargs)

    def map_axes(
        self,
        axes: list[str] | str,
        fn: Callable[[XrTypes, dict[str, float]], DataType],
        dtype: DTypeLike = None,
    ) -> xr.DataArray:
        """[TODO:summary].

        Args:
            axes ([TODO:type]): [TODO:description]
            fn: [TODO:description]
            dtype: [TODO:description]

        Raises:
            TypeError: [TODO:description]
        """
        msg = "map_axes can only work on xr.DataArrays for now because of how the type"
        msg += " inference works"
        assert isinstance(self._obj, xr.DataArray), msg
        obj = self._obj.copy(deep=True)

        if dtype is not None:
            obj.values = np.ndarray(shape=obj.values.shape, dtype=dtype)

        type_assigned = False
        for coord, value in self.iterate_axis(axes):
            new_value = fn(value, coord)

            if dtype is None:
                if not type_assigned:
                    obj.values = np.ndarray(shape=obj.values.shape, dtype=new_value.data.dtype)
                    type_assigned = True

                obj.loc[coord] = new_value.values
            else:
                obj.loc[coord] = new_value

        return obj

    def transform(
        self,
        axes: str | list[str],
        transform_fn: Callable,
        dtype: DTypeLike = None,
        *args: Incomplete,
        **kwargs: Incomplete,
    ) -> xr.DataArray:
        """Applies a vectorized operation across a subset of array axes.

        Transform has similar semantics to matrix multiplication, the dimensions of the
        output can grow or shrink depending on whether the transformation is size preserving,
        grows the data, shinks the data, or leaves in place.

        Examples:
            As an example, let us suppose we have a function which takes the mean and
            variance of the data:

                [dimension], coordinate_value -> [{'mean', 'variance'}]

            And a dataset with dimensions [X, Y]. Then calling transform
            maps to a dataset with the same dimension X but where Y has been replaced by
            the length 2 label {'mean', 'variance'}. The full dimensions in this case are
            ['X', {'mean', 'variance'}].

            >>> data.G.transform('X', f).dims  # doctest: +SKIP
            ["X", "mean", "variance"]

        Please note that the transformed axes always remain in the data because they
        are iterated over and cannot therefore be modified.

        The transform function `transform_fn` must accept the coordinate of the
        marginal at the currently iterated point.

        Args:
            axes: Dimension/axis or set of dimensions to iterate over
            transform_fn: Transformation function that takes a DataArray into a new DataArray
            dtype: An optional type hint for the transformed data. Defaults to None.
            args: args to pass into transform_fn
            kwargs: kwargs to pass into transform_fn

        Raises:
            TypeError: When the underlying object is an `xr.Dataset` instead of an `xr.DataArray`.
            This is due to a constraint related to type inference with a single passed dtype.


        Returns:
            The data consisting of applying `transform_fn` across the specified axes.

        """
        msg = "transform can only work on xr.DataArrays for"
        msg += " now because of how the type inference works"

        assert isinstance(self._obj, xr.DataArray), msg
        dest = None
        for coord, value in self.iterate_axis(axes):
            new_value = transform_fn(value, coord, *args, **kwargs)

            if dest is None:
                new_value = transform_fn(value, coord, *args, **kwargs)

                original_dims = [d for d in self._obj.dims if d not in value.dims]
                original_shape = [self._obj.shape[self._obj.dims.index(d)] for d in original_dims]
                original_coords = {k: v for k, v in self._obj.coords.items() if k not in value.dims}

                full_shape = original_shape + list(new_value.shape)

                new_coords = original_coords
                new_coords.update(
                    {k: v for k, v in new_value.coords.items() if k not in original_coords},
                )
                new_dims = original_dims + list(new_value.dims)
                dest = xr.DataArray(
                    np.zeros(full_shape, dtype=dtype or new_value.data.dtype),
                    coords=new_coords,
                    dims=new_dims,
                )

            dest.loc[coord] = new_value
        assert isinstance(dest, xr.DataArray)
        return dest

    def map(
        self,
        fn: Callable[[NDArray[np.float_], Any], NDArray[np.float_]],
        **kwargs: Incomplete,
    ) -> xr.DataArray:
        """[TODO:summary].

        Args:
            fn (Callable): Function applying to xarray.values
            kwargs: [TODO:description]

        Returns:
            [TODO:description]
        """
        assert isinstance(self._obj, xr.DataArray)
        return apply_dataarray(self._obj, np.vectorize(fn, **kwargs))

    def shift_by(  # noqa: PLR0913
        self,
        other: xr.DataArray | NDArray[np.float_],
        shift_axis: str = "",
        by_axis: str = "",
        *,
        zero_nans: bool = True,
        shift_coords: bool = False,
    ) -> xr.DataArray:
        """Data shift along the axis.

        For now we only support shifting by a one dimensional array

        Args:
            other (xr.DataArray | NDArray): [TODO:description]
                 we only support shifting by a one dimensional array
            shift_axis (str): [TODO:description]
            by_axis (str): The dimension name of `other`.  When `other` is xr.DataArray, this value
                 is ignored.
            zero_nans (bool): if True, fill 0 for np.nan
            shift_coords (bool): [TODO:description]

        Returns (xr.DataArray):
            Shifted xr.DataArray
        """
        if not shift_axis:
            msg = "shift_by must take shift_axis argument."
            raise TypeError(msg)
        assert isinstance(self._obj, xr.DataArray)
        data = self._obj.copy(deep=True)
        mean_shift: np.float_ | float = 0.0
<<<<<<< HEAD
=======

>>>>>>> 8667acad
        if isinstance(other, xr.DataArray):
            assert len(other.dims) == 1
            by_axis = str(other.dims[0])
            assert len(other.coords[by_axis]) == len(data.coords[by_axis])
            if shift_coords:
                mean_shift = np.mean(other.values)
                other -= mean_shift
            shift_amount = -other.values / data.G.stride(generic_dim_names=False)[shift_axis]
        else:
            assert isinstance(other, np.ndarray)
            assert other.ndim == 1
            assert other.shape[0] == len(data.coords[by_axis])
            if not by_axis:
                msg = "When np.ndarray is used for shift_by by_axis is required."
                raise TypeError(msg)
            assert other.shape[0] == len(data.coords[by_axis])
            if shift_coords:
                mean_shift = np.mean(other)
                other -= mean_shift
            shift_amount = -other / data.G.stride(generic_dim_names=False)[shift_axis]

        shifted_data: NDArray[np.float_] = arpes.utilities.math.shift_by(
            data.values,
            shift_amount,
            axis=data.dims.index(shift_axis),
            by_axis=data.dims.index(by_axis),
            order=1,
        )
        if zero_nans:
            shifted_data[np.isnan(shifted_data)] = 0
        built_data = xr.DataArray(
            shifted_data,
            data.coords,
            data.dims,
            attrs=data.attrs.copy(),
        )
        if shift_coords:
            built_data = built_data.assign_coords(
                {shift_axis: data.coords[shift_axis] + mean_shift},
            )
        return built_data

    def __init__(self, xarray_obj: xr.DataArray) -> None:
        self._obj = xarray_obj


@xr.register_dataarray_accessor("X")
class SelectionToolAccessor:
    _obj: xr.DataArray

    def __init__(self, xarray_obj: xr.DataArray) -> None:
        self._obj = xarray_obj

    def max_in_window(
        self,
        around: xr.DataArray,
        window: float,
        n_iters: int = 1,
    ) -> xr.DataArray:
        # TODO: refactor into a transform and finish the transform refactor to allow
        # simultaneous iteration
        assert isinstance(self._obj, xr.DataArray)
        destination = around.copy(deep=True) * 0

        # should only be one!
        (other_dim,) = list(set(self._obj.dims).difference(around.dims))

        for coord, value in around.G.iterate_axis(around.dims):
            value_item = value.item()
            marg = self._obj.sel(coord)

            if isinstance(value_item, float):
                marg = marg.sel({other_dim: slice(value_item - window, value_item + window)})
            else:
                marg = marg.isel({other_dim: slice(value_item - window, value_item + window)})
            marg_argmax = marg.argmax(None)
            assert isinstance(marg_argmax, xr.DataArray)

            destination.loc[coord] = marg.coords[other_dim][marg_argmax.item()]

        if n_iters > 1:
            return self.max_in_window(destination, window, n_iters - 1)

        return destination

    def first_exceeding(  # noqa: PLR0913
        self,
        dim: str,
        value: float,
        *,
        relative: bool = False,
        reverse: bool = False,
        as_index: bool = False,
    ) -> xr.DataArray:
        data = self._obj

        if relative:
            data = data / data.max(dim)

        cond = data > value
        cond_values = cond.values
        reindex = data.coords[dim]

        if reverse:
            reindex = np.flip(reindex)
            cond_values = np.flip(cond_values, axis=data.dims.index(dim))

        indices = cond_values.argmax(axis=data.dims.index(dim))
        if as_index:
            new_values = indices
            if reverse:
                new_values = -new_values + len(reindex) - 1
        else:
            new_values = reindex[indices]

        with contextlib.suppress(AttributeError):
            new_values = new_values.values

        return data.isel({dim: 0}).S.with_values(new_values)

    def last_exceeding(self, dim: str, value: float, *, relative: bool = False) -> xr.DataArray:
        return self.first_exceeding(dim, value, relative=relative, reverse=False)


@xr.register_dataset_accessor("F")
class ARPESDatasetFitToolAccessor:
    _obj: xr.Dataset

    def __init__(self, xarray_obj: xr.Dataset) -> None:
        self._obj = xarray_obj

    def eval(self, *args: Incomplete, **kwargs: Incomplete) -> xr.DataArray:
        """[TODO:summary].

        Args:
            args: [TODO:description]
            kwargs: [TODO:description]

        Returns:
            [TODO:description]

        TODO: Need Reivision (It does not work.)
        """
        return self._obj.results.G.map(lambda x: x.eval(*args, **kwargs))

    def show(self) -> None:
        """[TODO:summary].

        TODO: Need Revision (It does not work)
        """
        from .plotting.fit_tool import fit_tool

        fit_tool(self._obj)

    @property
    def broadcast_dimensions(self) -> list[str]:
        """Returns the dimensions which were used in the fitting process.

        This is a sibling property to `fit_dimensions`.

        Returns:
            The list of the dimensions which were used in any individual fit.
            For example, a broadcast of MDCs across energy on a dataset with dimensions
            `["eV", "kp"]` would produce `["kp"]`.
        """
        assert isinstance(self._obj, xr.Dataset)
        return list(self._obj.results.dims)

    @property
    def fit_dimensions(self) -> list[str]:
        """Returns the dimensions which were broadcasted across, as opposed to fit across.

        This is a sibling property to `broadcast_dimensions`.

        Returns:
            The list of the dimensions which were **not** used in any individual fit.
            For example, a broadcast of MDCs across energy on a dataset with dimensions
            `["eV", "kp"]` would produce `["eV"]`.
        """
        assert isinstance(self._obj, xr.Dataset)
        return list(set(self._obj.data.dims).difference(self._obj.results.dims))

    def best_fits(self) -> xr.DataArray:
        """Alias for `ARPESFitToolsAccessor.best_fits`.

        Orders the fits into a raveled array by the MSE error.
        """
        assert isinstance(self._obj, xr.Dataset)
        return self._obj.results.F.best_fits()

    def worst_fits(self) -> xr.DataArray:
        """Alias for `ARPESFitToolsAccessor.worst_fits`.

        Orders the fits into a raveled array by the MSE error.
        """
        assert isinstance(self._obj, xr.Dataset)
        return self._obj.results.F.worst_fits()

    def mean_square_error(self) -> xr.DataArray:
        """Alias for `ARPESFitToolsAccessor.mean_square_error`.

        Calculates the mean square error of the fit across the fit
        axes for all model result instances in the collection.
        """
        assert isinstance(self._obj, xr.Dataset)
        return self._obj.results.F.mean_square_error()

    @property
    def parameter_names(self) -> set[str]:
        """Alias for `ARPESFitToolsAccessor.parameter_names`.

        Returns:
           A set of all the parameter names used in a curve fit.
        """
        assert isinstance(self._obj, xr.Dataset)
        return self._obj.results.F.parameter_names

    def p(self, param_name: str) -> xr.DataArray:
        """Alias for `ARPESFitToolsAccessor.p`.

        Collects the value of a parameter from curve fitting.

        Across an array of fits, walks parameters to collect the value
        assigned by the fitting routine.

        Args:
            param_name: The parameter name we are trying to collect

        Returns:
            An `xr.DataArray` containing the value found by the fitting routine.

            The output array is infilled with `np.nan` if the fit did not converge/
            the fit result is `None`.
        """
        assert isinstance(self._obj, xr.Dataset)
        return self._obj.results.F.p(param_name)

    def s(self, param_name: str) -> xr.DataArray:
        """Alias for `ARPESFitToolsAccessor.s`.

        Collects the standard deviation of a parameter from fitting.

        Across an array of fits, walks parameters to collect the standard error
        assigned by the fitting routine.

        Args:
            param_name: The parameter name we are trying to collect

        Returns:
            An `xr.DataArray` containing the floating point value for the fits.

            The output array is infilled with `np.nan` if the fit did not converge/
            the fit result is `None`.
        """
        assert isinstance(self._obj, xr.Dataset)
        return self._obj.results.F.s(param_name)

    def plot_param(self, param_name: str, **kwargs: tuple[int, int] | RGBColorType) -> None:
        """Alias for `ARPESFitToolsAccessor.plot_param`.

        Creates a scatter plot of a parameter from a multidimensional curve fit.

        Args:
            param_name: The name of the parameter which should be plotted
            kwargs: Passed to plotting routines to provide user control
                figsize =, color =
        """
        assert isinstance(self._obj, xr.Dataset)
        return self._obj.results.F.plot_param(param_name, **kwargs)


@xr.register_dataarray_accessor("F")
class ARPESFitToolsAccessor:
    """Utilities related to examining curve fits."""

    _obj: xr.DataArray

    def __init__(self, xarray_obj: xr.DataArray) -> None:
        """Initialization hook for xarray.

        This should never need to be called directly.

        Args:
            xarray_obj: The parent object which this is an accessor for
        """
        self._obj = xarray_obj

    class _PlotParamKwargs(MPLPlotKwargs, total=False):
        ax: Axes | None
        shift: float
        x_shift: float
        two_sigma: bool
        figsize: tuple[float, float]

    def plot_param(self, param_name: str, **kwargs: Unpack[_PlotParamKwargs]) -> None:
        """Creates a scatter plot of a parameter from a multidimensional curve fit.

        Args:
            param_name: The name of the parameter which should be plotted
            kwargs: Passed to plotting routines to provide user control
                figsize=, color=, markersize=,
        """
        plot_parameter(self._obj, param_name, **kwargs)

    def param_as_dataset(self, param_name: str) -> xr.Dataset:
        """Maps from `lmfit.ModelResult` to a Dict parameter summary.

        Args:
            param_name: The parameter which should be summarized.

        Returns:
            A dataset consisting of two arrays: "value" and "error"
            which are the fit value and standard error on the parameter
            requested.
        """
        return xr.Dataset(
            {
                "value": self.p(param_name),
                "error": self.s(param_name),
            },
        )

    def best_fits(self) -> xr.DataArray:
        """Orders the fits into a raveled array by the MSE error."""
        return self.order_stacked_fits(ascending=True)

    def worst_fits(self) -> xr.DataArray:
        """Orders the fits into a raveled array by the MSE error."""
        return self.order_stacked_fits(ascending=False)

    def mean_square_error(self) -> xr.DataArray:
        """Calculates the mean square error of the fit across fit axes.

        Producing a scalar metric of the error for all model result instances in
        the collection.
        """
        assert isinstance(self._obj, xr.DataArray)

        def safe_error(model_result_instance: lmfit.model.ModelResult | None) -> float:
            if model_result_instance is None:
                return np.nan
            assert isinstance(model_result_instance.residual, np.ndarray)
            return (model_result_instance.residual**2).mean()

        return self._obj.G.map(safe_error)

    def order_stacked_fits(self, *, ascending: bool = False) -> xr.DataArray:
        """Produces an ordered collection of `lmfit.ModelResult` instances.

        For multidimensional broadcasts, the broadcasted dimensions will be
        stacked for ordering to produce a 1D array of the results.

        Args:
            ascending: Whether the results should be ordered according to ascending
              mean squared error (best fits first) or descending error (worst fits first).

        Returns:
            An xr.DataArray instance with stacked axes whose values are the ordered models.
        """
        assert isinstance(self._obj, xr.DataArray)
        stacked = self._obj.stack({"by_error": self._obj.dims})

        error = stacked.F.mean_square_error()

        if not ascending:
            error = -error

        indices = np.argsort(error.values)
        return stacked[indices]

    def p(self, param_name: str) -> xr.DataArray:
        """Collects the value of a parameter from curve fitting.

        Across an array of fits, walks parameters to collect the value
        assigned by the fitting routine.

        Args:
            param_name: The parameter name we are trying to collect

        Returns:
            An `xr.DataArray` containing the value found by the fitting routine.

            The output array is infilled with `np.nan` if the fit did not converge/
            the fit result is `None`.
        """
        assert isinstance(self._obj, xr.DataArray)
        return self._obj.G.map(param_getter(param_name), otypes=[float])

    def s(self, param_name: str) -> xr.DataArray:
        """Collects the standard deviation of a parameter from fitting.

        Across an array of fits, walks parameters to collect the standard error
        assigned by the fitting routine.

        Args:
            param_name: The parameter name we are trying to collect

        Returns:
            An `xr.DataArray` containing the floating point value for the fits.

            The output array is infilled with `np.nan` if the fit did not converge/
            the fit result is `None`.
        """
        assert isinstance(self._obj, xr.DataArray)
        return self._obj.G.map(param_stderr_getter(param_name), otypes=[float])

    @property
    def bands(self) -> dict[str, MultifitBand]:
        """Collects bands after a multiband fit.

        Returns:
            The collected bands.
        """
        band_names = self.band_names

        return {label: MultifitBand(label=label, data=self._obj) for label in band_names}

    @property
    def band_names(self) -> set[str]:
        """Collects the names of the bands from a multiband fit.

        Heuristically, a band is defined as a dispersive peak so we look for
        prefixes corresponding to parameter names which contain `"center"`.

        Returns:
            The collected prefix names for the bands.

            For instance, if the param name `"a_center"`, the return value
            would contain `"a_"`.
        """
        collected_band_names: set[str] = set()
        assert isinstance(self._obj, xr.DataArray)
        for item in self._obj.values.ravel():
            if item is None:
                continue
            band_names = [k[:-6] for k in item.params if "center" in k]
            collected_band_names = collected_band_names.union(set(band_names))
        return collected_band_names

    @property
    def parameter_names(self) -> set[str]:
        """Collects the parameter names for a multidimensional fit.

        Assumes that the model used is the same for all ``lmfit.ModelResult``s
        so that we can merely extract the parameter names from a single non-null
        result.

        Returns:
            A set of all the parameter names used in a curve fit.

        Todo:
            Test
        """
        collected_parameter_names: set[str] = set()
        assert isinstance(self._obj, xr.DataArray)
        for item in self._obj.values.ravel():
            if item is None:
                continue

            param_names = list(item.params.keys())
            collected_parameter_names = collected_parameter_names.union(set(param_names))

        return collected_parameter_names


@xr.register_dataset_accessor("S")
class ARPESDatasetAccessor(ARPESAccessorBase):
    """Spectrum related accessor for `xr.Dataset`."""

    def __getattr__(self, item: str) -> dict:
        """Forward attribute access to the spectrum, if necessary.

        Args:
            item: Attribute name

        Returns:
            The attribute after lookup on the default spectrum
        """
        return getattr(self._obj.S.spectrum.S, item)

    def polarization_plot(self, **kwargs: IncompleteMPL) -> list[Axes] | Path:
        """Creates a spin polarization plot.

        Returns:
            The axes which were plotted onto for customization.
        """
        out = kwargs.get("out")
        if out is not None and isinstance(out, bool):
            out = f"{self.label}_spin_polarization.png"
            kwargs["out"] = out
        return spin_polarized_spectrum(self._obj, **kwargs)

    @property
    def is_spatial(self) -> bool:
        """Predicate indicating whether the dataset is a spatial scanning dataset.

        Returns:
            True if the dataset has dimensions indicating it is a spatial scan.
            False otherwise
        """
        assert isinstance(self.spectrum, xr.DataArray | xr.Dataset)

        return self.spectrum.S.is_spatial

    @property
    def spectrum(self) -> xr.DataArray:
        """Isolates a single spectrum from a dataset.

        This is a convenience method which is typically used in startup for
        tools and analysis routines which need to operate on a single
        piece of data. As an example, the image browser `qt_tool` needs
        an `xr.DataArray` to operate but will accept an `xr.Dataset`
        which it will attempt to resolve to a single spectrum.

        In practice, we filter data variables by whether they contain "spectrum"
        in the name before selecting the one with the largest pixel volume.
        This is a heuristic which tries to guarantee we select ARPES data
        above XPS data, if they were collected together.

        Returns:
            A spectrum found in the dataset, if one can be isolated.

            In the case that several candidates are found, a single spectrum
            is selected among the candidates.

            Attributes from the parent dataset are assigned onto the selected
            array as a convenience.

        ToDo: Need test
        """
        if "spectrum" in self._obj.data_vars:
            return self._obj.spectrum
        if "raw" in self._obj.data_vars:
            return self._obj.raw
        if "__xarray_dataarray_variable__" in self._obj.data_vars:
            return self._obj.__xarray_dataarray_variable__
        candidates = self.spectra
        if candidates:
            spectrum = candidates[0]
            best_volume = np.prod(spectrum.shape)
            for c in candidates[1:]:
                volume = np.prod(c.shape)
                if volume > best_volume:
                    spectrum = c
                    best_volume = volume
        else:
            msg = "No spectrum found"
            raise RuntimeError(msg)
        return spectrum

    @property
    def spectra(self) -> list[xr.DataArray]:
        """Collects the variables which are likely spectra.

        Returns:
            The subset of the data_vars which have dimensions indicating
            that they are spectra.
        """
        return [dv for dv in self._obj.data_vars.values() if "eV" in dv.dims]

    @property
    def spectrum_type(self) -> Literal["cut", "map", "hv_map", "ucut", "spem", "xps"]:
        """Gives a heuristic estimate of what kind of data is contained by the spectrum.

        Returns:
            The kind of data, coarsely
        """
        return self.spectrum.S.spectrum_type

    @property
    def degrees_of_freedom(self) -> set[str]:
        """The collection of all degrees of freedom.

        Equivalently, dimensions on a piece of data.

        Returns:
            All degrees of freedom as a set.
        """
        collection_set = set()
        collection_set.update(str(dim) for dim in self.spectrum.dims)
        return collection_set

    @property
    def spectrum_degrees_of_freedom(self) -> set[str]:
        """Collects the spectrometer degrees of freedom.

        Spectrometer degrees of freedom are any which would be collected by an ARToF
        and their momentum equivalents.

        Returns:
            The collection of spectrum degrees of freedom.
        """
        return self.degrees_of_freedom.intersection({"eV", "phi", "pixel", "kx", "kp", "ky"})

    @property
    def scan_degrees_of_freedom(self) -> set[str]:
        """Collects the scan degrees of freedom.

        Scan degrees of freedom are all of the degrees of freedom which are not recorded
        by the spectrometer but are "scanned over". This includes spatial axes,
        temperature, etc.

        Returns:
            The collection of scan degrees of freedom represented in the array.
        """
        return self.degrees_of_freedom.difference(self.spectrum_degrees_of_freedom)

    def reference_plot(self: Self, **kwargs: IncompleteMPL) -> None:
        """Creates reference plots for a dataset.

        A bit of a misnomer because this actually makes many plots. For full datasets,
        the relevant components are:

        #. Temperature as function of scan DOF
        #. Photocurrent as a function of scan DOF
        #. Photocurrent normalized + unnormalized figures, in particular
            #. The reference plots for the photocurrent normalized spectrum
            #. The normalized total cycle intensity over scan DoF, i.e. cycle vs scan DOF
              integrated over E, phi
            #. For delay scans:
                #. Fermi location as a function of scan DoF, integrated over phi
                #. Subtraction scans
        #. For spatial scans:
            #. energy/angle integrated spatial maps with subsequent measurements indicated
            #. energy/angle integrated FS spatial maps with subsequent measurements indicated

        Args:
            kwargs: Passed to plotting routines to provide user control
        """
        self._obj.sum(*list(self.scan_degrees_of_freedom))
        kwargs.get("out")
        # <== CHECK ME  the above two lines were:

        # make figures for temperature, photocurrent, delay
        make_figures_for = ["T", "IG_nA", "current", "photocurrent"]
        name_normalization = {
            "T": "T",
            "IG_nA": "photocurrent",
            "current": "photocurrent",
        }

        for figure_item in make_figures_for:
            if figure_item not in self._obj.data_vars:
                continue
            name = name_normalization.get(figure_item, figure_item)
            data_var: xr.DataArray = self._obj[figure_item]
            out = f"{self.label}_{name}_spec_integrated_reference.png"
            scan_var_reference_plot(data_var, title=f"Reference {name}", out=out)

        # may also want to make reference figures summing over cycle, or summing over beta

        # make photocurrent normalized figures
        normalized = self._obj / self._obj.IG_nA
        normalized.S.make_spectrum_reference_plots(prefix="norm_PC_", out=True)

        self.make_spectrum_reference_plots(out=True)

    def make_spectrum_reference_plots(
        self,
        prefix: str = "",
        **kwargs: Incomplete,
    ) -> None:
        """Creates photocurrent normalized + unnormalized figures.

        Creates:
        #. The reference plots for the photocurrent normalized spectrum
        #. The normalized total cycle intensity over scan DoF,
        #  i.e. cycle vs scan DOF integrated over E, phi
        #. For delay scans:

            #. Fermi location as a function of scan DoF, integrated over phi
            #. Subtraction scans

        Args:
            prefix: A prefix inserted into filenames to make them unique.
            kwargs: Passed to plotting routines to provide user control over plotting
                    behavior
        """
        self.spectrum.S.reference_plot(pattern=prefix + "{}.png", **kwargs)

        if self.is_spatial:
            pass
            # <== CHECK ME: original is  referenced = self.referenced_scans
        if "cycle" in self._obj.coords:
            integrated_over_scan = self._obj.sum(*list(self.spectrum_degrees_of_freedom))
            integrated_over_scan.S.spectrum.S.reference_plot(
                pattern=prefix + "sum_spec_DoF_{}.png",
                **kwargs,
            )

        if "delay" in self._obj.coords:
            dims = self.spectrum_degrees_of_freedom
            dims.remove("eV")
            angle_integrated = self._obj.sum(*list(dims))

            # subtraction scan
            self.spectrum.S.subtraction_reference_plots(pattern=prefix + "{}.png", **kwargs)
            angle_integrated.S.fermi_edge_reference_plots(pattern=prefix + "{}.png", **kwargs)

    @property
    def energy_notation(self) -> EnergyNotation:
        """Return the energy notation ("Binding" energy or "Kinetic" Energy).

        .. Note:: The "Kinetic" energy refers to the Fermi level.  (not Vacuum level)
        """
        if "energy_notation" in self._obj.attrs:
            if self.spectrum.attrs["energy_notation"] in {
                "Kinetic",
                "kinetic",
                "kinetic energy",
            }:
                self.spectrum.attrs["energy_notation"] = "Kinetic"
                return "Kinetic"
            return "Binding"
        self.spectrum.attrs["energy_notation"] = self.spectrum.attrs.get(
            "energy_notation",
            "Binding",
        )
        return "Binding"

    def switch_energy_notation(self, nonlinear_order: int = 1) -> None:
        """Switch the energy notation between binding and kinetic.

        Args:
            nonlinear_order (int): order of the nonliniarity, default to 1
        """
        if self._obj.coords["hv"].ndim == 0:
            if self.energy_notation == "Binding":
                self._obj.coords["eV"] = self._obj.coords["eV"] + nonlinear_order * self.hv
                self._obj.attrs["energy_notation"] = "Kinetic"
                for spectrum in self._obj.data_vars.values():
                    spectrum.attrs["energy_notation"] = "Kinetic"
            elif self.energy_notation == "Kinetic":
                self._obj.coords["eV"] = self._obj.coords["eV"] - nonlinear_order * self.hv
                self._obj.attrs["energy_notation"] = "Binding"
                for spectrum in self._obj.data_vars.values():
                    spectrum.attrs["energy_notation"] = "Binding"
        else:
            msg = "Not impremented yet."
            raise RuntimeError(msg)

    @property
    def angle_unit(self) -> Literal["Degrees", "Radians"]:
        """Returns angle unit (Radians/Degrees)."""
        return self._obj.attrs.get("angle_unit", "Radians")

    @angle_unit.setter
    def angle_unit(self, angle_unit: Literal["Degrees", "Radians"]) -> None:
        """Setter of angle_unit (Dataset)."""
        assert angle_unit in {
            "Degrees",
            "Radians",
        }, "Angle unit should be 'Degrees' or 'Radians'"
        self._obj.attrs["angle_unit"] = angle_unit

        for spectrum in self._obj.data_vars.values():
            if "eV" in spectrum.dims:
                spectrum.attrs["angle_unit"] = angle_unit

    def swap_angle_unit(self) -> None:
        """Swap angle unit (radians <-> degeres).

        Change the value of angle related objects/variables in attrs and coords.
        """
        msg = 'The angle_unit must be "Radians" or "Degrees"'
        if self.angle_unit == "Radians" or self.angle_unit.startswith("rad"):
            self._degree_to_radian()
        elif self.angle_unit.startswith("deg") or self.angle_unit == "Degrees":
            self._radian_to_degree()
        else:
            raise TypeError(msg)

    def _degree_to_radian(self) -> None:
        """A Helper function for swap_angle_unit.

        Degrees -> Radians
        """
        self.angle_unit = "Degrees"
        for angle in ANGLE_VARS:
            if angle in self._obj.attrs:
                self._obj.attrs[angle] = np.rad2deg(self._obj.attrs[angle])
                for spectrum in self._obj.data_vars.values():
                    if angle in spectrum.attrs:
                        spectrum.attrs[angle] = np.rad2deg(spectrum.attrs.get(angle, np.nan))
            if angle + "_offset" in self._obj.attrs:
                self._obj.attrs[angle + "_offset"] = np.rad2deg(
                    self._obj.attrs.get(angle + "_offset", 0),
                )
                for spectrum in self._obj.data_vars.values():
                    spectrum.attrs[angle + "_offset"] = np.rad2deg(
                        spectrum.attrs.get(angle + "_offset", 0),
                    )
            if angle in self._obj.coords:
                self._obj.coords[angle] = np.rad2deg(self._obj.coords[angle])
                for spectrum in self._obj.data_vars.values():
                    if angle in spectrum.coords:
                        spectrum.coords[angle] = np.rad2deg(spectrum.coords[angle])

    def _radian_to_degree(self) -> None:
        """A Helper function for swan_angle_unit.

        Radians -> Degrees
        """
        self.angle_unit = "Radians"
        for angle in ANGLE_VARS:
            if angle in self._obj.attrs:
                self._obj.attrs[angle] = np.deg2rad(self._obj.attrs[angle])
                for spectrum in self._obj.data_vars.values():
                    if angle in spectrum.attrs:
                        spectrum.attrs[angle] = np.deg2rad(spectrum.attrs.get(angle, np.nan))
            if angle + "_offset" in self._obj.attrs:
                self._obj.attrs[angle + "_offset"] = np.deg2rad(
                    self._obj.attrs.get(angle + "_offset", 0),
                )
                for spectrum in self._obj.data_vars.values():
                    spectrum.attrs[angle + "_offset"] = np.deg2rad(
                        spectrum.attrs.get(angle + "_offset", np.nan),
                    )
            if angle in self._obj.coords:
                self._obj.coords[angle] = np.deg2rad(self._obj.coords[angle])
                for spectrum in self._obj.data_vars.values():
                    if angle in spectrum.coords:
                        spectrum.coords[angle] = np.deg2rad(spectrum.coords[angle])

    def __init__(self, xarray_obj: xr.Dataset) -> None:
        """Initialization hook for xarray.

        This should never need to be called directly.

        Args:
            xarray_obj: The parent object which this is an accessor for
        """
        self._obj: xr.Dataset
        super().__init__(xarray_obj)<|MERGE_RESOLUTION|>--- conflicted
+++ resolved
@@ -2790,10 +2790,6 @@
         assert isinstance(self._obj, xr.DataArray)
         data = self._obj.copy(deep=True)
         mean_shift: np.float_ | float = 0.0
-<<<<<<< HEAD
-=======
-
->>>>>>> 8667acad
         if isinstance(other, xr.DataArray):
             assert len(other.dims) == 1
             by_axis = str(other.dims[0])
