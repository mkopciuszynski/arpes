--- conflicted
+++ resolved
@@ -2050,10 +2050,14 @@
         """
         if self._obj.coords["hv"].ndim == 0:
             if self.energy_notation == "Binding":
-                self._obj.coords["eV"] += nonlinear_order * self._obj.coords["hv"]
+                self._obj.coords["eV"] = (
+                    self._obj.coords["eV"] + nonlinear_order * self._obj.coords["hv"]
+                )
                 self._obj.attrs["energy_notation"] = "Kinetic"
             elif self.energy_notation == "Kinetic":
-                self._obj.coords["eV"] -= nonlinear_order * self._obj.coords["hv"]
+                self._obj.coords["eV"] = (
+                    self._obj.coords["eV"] - nonlinear_order * self._obj.coords["hv"]
+                )
                 self._obj.attrs["energy_notation"] = "Binding"
         else:
             msg = "Not impremented yet."
@@ -2096,10 +2100,6 @@
             "beta",
             "theta",
         }
-<<<<<<< HEAD
-
-=======
->>>>>>> 69a08611
         assert isinstance(self._obj, xr.DataArray)
         assert angle_for_correction in self._obj.attrs
         arr: xr.DataArray = self._obj.copy(deep=True)
@@ -2144,31 +2144,33 @@
         if "_offset" in angle_for_correction:
             angle = angle_for_correction.split("_")[0]
             if angle in self._obj.coords:
-                self._obj.coords[angle] -= self._obj.attrs[angle_for_correction]
-
+                self._obj.coords[angle] = (
+                    self._obj.coords[angle] - self._obj.attrs[angle_for_correction]
+                )
             if angle in self._obj.attrs:
-                self._obj.attrs[angle] -= self._obj.attrs[angle_for_correction]
-
+                self._obj.attrs[angle] = (
+                    self._obj.attrs[angle] - self._obj.attrs[angle_for_correction]
+                )
             self._obj.attrs[angle_for_correction] = 0
             return
-<<<<<<< HEAD
-
-=======
->>>>>>> 69a08611
         if angle_for_correction == "beta":
             if self._obj.S.is_slit_vertical:
-                self._obj.coords["phi"] += self._obj.attrs[angle_for_correction]
-
+                self._obj.coords["phi"] = (
+                    self._obj.coords["phi"] + self._obj.attrs[angle_for_correction]
+                )
             else:
-                self._obj.coords["psi"] += self._obj.attrs[angle_for_correction]
-
+                self._obj.coords["psi"] = (
+                    self._obj.coords["psi"] + self._obj.attrs[angle_for_correction]
+                )
         if angle_for_correction == "theta":
             if self._obj.S.is_slit_vertical:
-                self._obj.coords["psi"] += self._obj.attrs[angle_for_correction]
-
+                self._obj.coords["psi"] = (
+                    self._obj.coords["psi"] + self._obj.attrs[angle_for_correction]
+                )
             else:
-                self._obj.coords["phi"] += self._obj.attrs[angle_for_correction]
-
+                self._obj.coords["phi"] = (
+                    self._obj.coords["phi"] + self._obj.attrs[angle_for_correction]
+                )
         self._obj.coords[angle_for_correction] = 0
         self._obj.attrs[angle_for_correction] = 0
         return
@@ -2438,7 +2440,6 @@
         self,
         time_dim: str = "delay",
         pattern: str = "{}.png",
-        *,
         out: str | bool = "",
         **kwargs: Unpack[PColorMeshKwargs],
     ) -> Path | animation.FuncAnimation:
@@ -2875,7 +2876,7 @@
         data = self._obj
 
         if relative:
-            data /= data.max(dim)
+            data = data / data.max(dim)
 
         cond = data > value
         cond_values = cond.values
@@ -3481,12 +3482,12 @@
         """
         if self._obj.coords["hv"].ndim == 0:
             if self.energy_notation == "Binding":
-                self._obj.coords["eV"] += nonlinear_order * self.hv
+                self._obj.coords["eV"] = self._obj.coords["eV"] + nonlinear_order * self.hv
                 self._obj.attrs["energy_notation"] = "Kinetic"
                 for spectrum in self._obj.data_vars.values():
                     spectrum.attrs["energy_notation"] = "Kinetic"
             elif self.energy_notation == "Kinetic":
-                self._obj.coords["eV"] -= nonlinear_order * self.hv
+                self._obj.coords["eV"] = self._obj.coords["eV"] - nonlinear_order * self.hv
                 self._obj.attrs["energy_notation"] = "Binding"
                 for spectrum in self._obj.data_vars.values():
                     spectrum.attrs["energy_notation"] = "Binding"
