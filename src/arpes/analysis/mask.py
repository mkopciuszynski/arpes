"""Utilities for applying masks to data."""

from __future__ import annotations

from typing import TYPE_CHECKING

import numpy as np
import xarray as xr
from matplotlib.path import Path

from arpes.provenance import update_provenance
from arpes.utilities import normalize_to_spectrum

if TYPE_CHECKING:
    from collections.abc import Iterable

    from _typeshed import Incomplete
    from numpy.typing import NDArray


__all__ = (
    "polys_to_mask",
    "apply_mask",
    "raw_poly_to_mask",
    "apply_mask_to_coords",
)


def raw_poly_to_mask(poly: Incomplete) -> dict[str, Incomplete]:
    """Converts a polygon into a mask definition.

    There's not currently much metadata attached to masks, but this is
    around if we ever decide that we need to implement more
    complicated masking schemes.

    In particular, we might want to store also whether the interior
    or exterior is the masked region, but this is functionally achieved
    for now with the `invert` flag in other functions.

    Args:
        poly: Polygon implementing a masked region.

    Returns:
        The mask.
    """
    return {
        "poly": poly,
    }


def polys_to_mask(
    mask_dict: dict[str, Incomplete],
    coords: Incomplete,
    shape: Incomplete,
    radius: float = 0,
    *,
    invert: bool = False,
) -> NDArray[np.float_] | NDArray[np.bool_]:
    """Converts a mask definition in terms of the underlying polygon to a True/False mask array.

    Uses the coordinates and shape of the target data in order to determine which pixels
    should be masked.

    This process "specializes" a mask to a particular shape, whereas masks given by
    polygon definitions are general to any data with appropriate dimensions, because
    waypoints are given in unitful values rather than index values.

    Args:
<<<<<<< HEAD
        mask_dict (TODO)
=======
        mask_dict:
>>>>>>> 330ac67d
        coords:
        shape:
        radius (float): Additional margin on the path in coordinates of *points*.
        invert (bool):

    Returns:
        The mask.
    """
    dims = mask_dict["dims"]
    polys = mask_dict["polys"]

    polys = [
        [[np.searchsorted(coords[dims[i]], coord) for i, coord in enumerate(p)] for p in poly]
        for poly in polys
    ]

    mask_grids = np.meshgrid(*[np.arange(s) for s in shape])
    mask_grids = tuple(k.flatten() for k in mask_grids)

    points = np.vstack(mask_grids).T

    mask = None
    for poly in polys:
        grid = Path(poly).contains_points(points, radius=radius)

        grid = grid.reshape(list(shape)[::-1]).T

        mask = grid if mask is None else np.logical_or(mask, grid)

    if invert:
        mask = np.logical_not(mask)

    return mask


def apply_mask_to_coords(
    data: xr.Dataset,  # data.data_vars is used
    mask: dict[str, NDArray[np.float_] | Iterable[Iterable[float]]],  # (N, 2) array
    dims: list[str],
    *,
    invert: bool = True,
) -> Incomplete:
    """Performs broadcasted masking along a given dimension.

    Args:
        data: The data you want to mask.
        mask: The mask to apply, should be dimensionally equivalent to what you request in `dims`.
        dims: The dimensions which should be masked.
        invert: Whether the mask should be inverted.

    Returns:
        The masked data.
    """
    p = Path(mask["poly"])

    as_array = np.stack([data.data_vars[d].values for d in dims], axis=-1)
    shape = as_array.shape
    dest_shape = shape[:-1]
    new_shape = [np.prod(dest_shape), len(dims)]

    mask = p.contains_points(as_array.reshape(new_shape)).reshape(dest_shape)
    if invert:
        mask = np.logical_not(mask)

    return mask


@update_provenance("Apply boolean mask to data")
def apply_mask(
    data: xr.DataArray,
    mask: dict[str, Incomplete],
    replace: float = np.nan,
    radius: Incomplete = None,
    *,
    invert: bool = False,
) -> xr.DataArray:
    """Applies a logical mask, i.e. one given in terms of polygons, to a specific piece of data.

    This can be used to set values outside or inside a series of
    polygon masks to a given value or to NaN.

    Expanding or contracting the masked region can be accomplished with the
    radius argument, but by default strict inclusion is used.

    Some masks include a `fermi` parameter which allows for clipping the detector
    boundaries in a semi-automated fashion. If this is included, only 200meV above the Fermi
    level will be included in the returned data. This helps to prevent very large
    and undesirable regions filled with only the replacement value which can complicate
    automated analyses that rely on masking.

    Args:
        data: Data to mask.
        mask: Logical definition of the mask, appropriate for passing to
            `polys_to_mask`
        replace: The value to substitute for pixels masked.
        radius: Radius by which to expand the masked area.
        invert: Allows logical inversion of the masked parts of the
            data. By default, the area inside the polygon sequence is
            replaced by `replace`.

    Returns:
        Data with values masked out.
    """
    data_array = data if isinstance(data, xr.DataArray) else normalize_to_spectrum(data)
    fermi = mask.get("fermi")

    if isinstance(mask, dict):
        dims = mask.get("dims", data_array.dims)
        mask = polys_to_mask(
            mask,
            data_array.coords,
            [s for i, s in enumerate(data_array.shape) if data_array.dims[i] in dims],
            radius=radius,
            invert=invert,
        )

    masked_data = data_array.copy(deep=True)
    masked_data.values = masked_data.values * 1.0
    masked_data.values[mask] = replace

    if fermi is not None:
        return masked_data.sel(eV=slice(None, fermi + 0.2))

    return masked_data<|MERGE_RESOLUTION|>--- conflicted
+++ resolved
@@ -66,11 +66,7 @@
     waypoints are given in unitful values rather than index values.
 
     Args:
-<<<<<<< HEAD
-        mask_dict (TODO)
-=======
         mask_dict:
->>>>>>> 330ac67d
         coords:
         shape:
         radius (float): Additional margin on the path in coordinates of *points*.
