--- conflicted
+++ resolved
@@ -108,11 +108,7 @@
     dims: list[str],
     *,
     invert: bool = True,
-<<<<<<< HEAD
 ) -> NDArray[np.bool_]:
-=======
-) -> Incomplete:
->>>>>>> fa7b283d
     """Performs broadcasted masking along a given dimension.
 
     Args:
